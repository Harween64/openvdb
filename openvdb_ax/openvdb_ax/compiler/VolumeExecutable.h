--- conflicted
+++ resolved
@@ -19,15 +19,11 @@
 #include <openvdb/version.h>
 #include <openvdb/Grid.h>
 
-<<<<<<< HEAD
-#include <gtest/gtest.h> // FRIEND_TEST, see TestVolumeExecutable.cc
-=======
 #include <llvm/Config/llvm-config.h>
->>>>>>> 8348da23
 
 #include <unordered_map>
 
-class TestVolumeExecutable;
+struct TestVolumeExecutableAcc;
 
 namespace llvm {
 class ExecutionEngine;
@@ -302,8 +298,7 @@
 
 private:
     friend class Compiler;
-
-    FRIEND_TEST(TestVolumeExecutable, testConstructionDestruction);
+    friend struct ::TestVolumeExecutableAcc;
 
     /// @brief Constructor, expected to be invoked by the compiler. Should not
     ///   be invoked directly.
