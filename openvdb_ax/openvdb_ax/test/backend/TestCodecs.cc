// Copyright Contributors to the OpenVDB Project
// SPDX-License-Identifier: Apache-2.0

#include "util.h"

#include <openvdb_ax/codegen/Types.h>
#include <openvdb_ax/codegen/Codecs.h>
#include <openvdb_ax/util/x86.h>

#include <openvdb/points/AttributeArray.h> // for native codec types

#include <gtest/gtest.h>

#include <limits>

using namespace openvdb;
using namespace openvdb::ax;
using namespace openvdb::ax::codegen;
using namespace openvdb::points;
using HalfTy = openvdb::math::half;

struct UFxpt8   { static const bool OneByte = true;  using type = FixedPointCodec<OneByte, UnitRange>; };
struct UFxpt16  { static const bool OneByte = false; using type = FixedPointCodec<OneByte, UnitRange>; };
struct PRFxpt8  { static const bool OneByte = true;  using type = FixedPointCodec<OneByte, PositionRange>; };
struct PRFxpt16 { static const bool OneByte = false; using type = FixedPointCodec<OneByte, PositionRange>; };

class TestCodecs : public ::testing::Test
{
};

inline const Codec*
getCodecByCodecName(const std::string& name)
{
    std::vector<const Codec*> codecs;
    const auto& map = getCodecTypeMap();
    for (const auto& typemap : map) {
        for (const auto& nameToCodec : typemap.second) {
            if (nameToCodec.first == name) {
                return nameToCodec.second;
            }
        }
    }
    return nullptr;
}

TEST_F(TestCodecs, testRegisteredCodecs)
{
    // For each codec, verify the way its been setup. Really this should be
    // enforced as part of the API but the majority of the setup code is internal.

    llvm::LLVMContext C;
#if LLVM_VERSION_MAJOR == 15
    // This will not work from LLVM 16
    // https://llvm.org/docs/OpaquePointers.html
    C.setOpaquePointers(false);
#endif

    // Get all unique registered codecs
    std::set<const Codec*> codecs;
    const auto& map = getCodecTypeMap();

    for (const auto& typemap : map) {
        for (const auto& nameToCodec : typemap.second) {
            codecs.insert(nameToCodec.second);
        }
    }

    size_t count = 5;
#if defined(__i386__) || defined(_M_IX86) || \
    defined(__x86_64__) || defined(_M_X64)
    if (x86::CheckX86Feature("f16c") == x86::CpuFlagStatus::Unsupported) count = 4;
#endif

    // currently only 5 codecs are registered by default
    ASSERT_EQ(codecs.size(), count);

    //  for each codec, check:
    //    make sure the codecs flags are unique
    //    make sure the encoder/decoder functions have unique signatures

    std::set<uint32_t> flags;
    for (const Codec* codec : codecs) {
        ASSERT_TRUE(!flags.count(codec->flag()));
        flags.insert(codec->flag());
    }

    //

    for (const Codec* codec : codecs) {
        const codegen::FunctionGroup* encoder = codec->encoder();
        const codegen::FunctionGroup* decoder = codec->decoder();
        ASSERT_TRUE(encoder);
        ASSERT_TRUE(decoder);
        ASSERT_TRUE(!encoder->list().empty());
        ASSERT_TRUE(!decoder->list().empty());

        std::vector<openvdb::ax::codegen::ArgInfoVector> decoderSignatures, encoderSignatures;

        for (const auto& F : decoder->list()) {
            // check the function takes 2 arguments (in/out)
            // @note  This could change in the future e.g. a value is returned
<<<<<<< HEAD
            ASSERT_EQ(F->size(), size_t(2)); // input/output
            std::vector<llvm::Type*> types;
            llvm::Type* ret = F->types(types, C);
            // currently expect codecs to ret void
            ASSERT_EQ(ret, codegen::LLVMType<void>::get(C));
            // signature should be unqiue
            ASSERT_TRUE(!decoderSignatures.count(types));
            decoderSignatures.insert(types);
=======
            CPPUNIT_ASSERT_EQUAL(F->size(), size_t(2)); // input/output
            openvdb::ax::codegen::ArgInfoVector types;
            openvdb::ax::codegen::ArgInfo ret = F->types(types, C);
            // currently expect codecs to ret void
            CPPUNIT_ASSERT(ret.IsVoid());
            // signature should be unqiue
            CPPUNIT_ASSERT(std::find(decoderSignatures.begin(), decoderSignatures.end(), types) == decoderSignatures.end());
            decoderSignatures.emplace_back(types);
>>>>>>> 8348da23
        }

        for (const auto& F : encoder->list()) {
            // check the function takes 2 arguments (in/out)
            // @note  This could change in the future e.g. a value is returned
<<<<<<< HEAD
            ASSERT_EQ(F->size(), size_t(2)); // input/output
            std::vector<llvm::Type*> types;
            llvm::Type* ret = F->types(types, C);
            // currently expect codecs to ret void
            ASSERT_EQ(ret, codegen::LLVMType<void>::get(C));
            // signature should be unqiue
            ASSERT_TRUE(!encoderSignatures.count(types));
            encoderSignatures.insert(types);
=======
            CPPUNIT_ASSERT_EQUAL(F->size(), size_t(2)); // input/output
            openvdb::ax::codegen::ArgInfoVector types;
            openvdb::ax::codegen::ArgInfo ret = F->types(types, C);
            // currently expect codecs to ret void
            CPPUNIT_ASSERT(ret.IsVoid());
            // signature should be unqiue
            CPPUNIT_ASSERT(std::find(encoderSignatures.begin(), encoderSignatures.end(), types) == encoderSignatures.end());
            encoderSignatures.emplace_back(types);
>>>>>>> 8348da23
        }

        ASSERT_TRUE(!encoderSignatures.empty());
        ASSERT_TRUE(!decoderSignatures.empty());
        ASSERT_EQ(decoderSignatures.size(), encoderSignatures.size());

        // check signatures have unique input/output types
        // @note  This is necessary so that the IR knows what type to expect for a given input

        std::vector<openvdb::ax::codegen::ArgInfoVector> copy(decoderSignatures.size());
        std::copy(decoderSignatures.begin(), decoderSignatures.end(), copy.begin());

#if defined(__GNUC__)  && !defined(__clang__)
#pragma GCC diagnostic push
#pragma GCC diagnostic ignored "-Wmaybe-uninitialized"
#endif
        for (size_t i = 0; i < copy.size(); ++i) {
            const auto types = copy.back();
            const openvdb::ax::codegen::ArgInfo first = types[0];
            const openvdb::ax::codegen::ArgInfo second = types[1];
            copy.pop_back();
            for (const auto& remaining : copy) {
                ASSERT_TRUE(first != remaining[0]);
                ASSERT_TRUE(second != remaining[1]);
            }
        }

        // check signatures have unique input/output types
        // @note  This is necessary so that the IR knows what type to expect for a given input

        copy.resize(decoderSignatures.size());
        std::copy(encoderSignatures.begin(), encoderSignatures.end(), copy.begin());

        for (size_t i = 0; i < copy.size(); ++i) {
            const auto types = copy.back();
            const openvdb::ax::codegen::ArgInfo first = types[0];
            const openvdb::ax::codegen::ArgInfo second = types[1];
            copy.pop_back();
            for (const auto& remaining : copy) {
                ASSERT_TRUE(first != remaining[0]);
                ASSERT_TRUE(second != remaining[1]);
            }
        }
#if defined(__GNUC__)  && !defined(__clang__)
#pragma GCC diagnostic pop
#endif
        // Check that every decoder has a matching encoder signature

        for (const auto& types : decoderSignatures) {
            openvdb::ax::codegen::ArgInfoVector rev = types;
            std::reverse(rev.begin(), rev.end());
<<<<<<< HEAD
            ASSERT_TRUE(encoderSignatures.find(rev) != encoderSignatures.end());
=======
            CPPUNIT_ASSERT(std::find(encoderSignatures.begin(), encoderSignatures.end(), rev) != encoderSignatures.end());
>>>>>>> 8348da23
        }
    }
}

TEST_F(TestCodecs, testTruncateCodec)
{
#if defined(__i386__) || defined(_M_IX86) || \
    defined(__x86_64__) || defined(_M_X64)
    if (x86::CheckX86Feature("f16c") == x86::CpuFlagStatus::Unsupported) return;
#endif

    unittest_util::LLVMState state;

    const Codec* const codec =
        getCodecByCodecName(TruncateCodec::name());
    ASSERT_TRUE(codec);

    llvm::Type* floatty = codegen::LLVMType<float>::get(state.context());
    llvm::Type* vfloatty = codegen::LLVMType<math::Vec3<float>>::get(state.context());
    llvm::Type* halfty = codegen::LLVMType<HalfTy>::get(state.context());
    llvm::Type* vhalfty = codegen::LLVMType<math::Vec3<HalfTy>>::get(state.context());

<<<<<<< HEAD
    ASSERT_EQ(halfty,  codec->decodedToEncoded(ast::tokens::CoreType::FLOAT, C));
    ASSERT_EQ(vhalfty, codec->decodedToEncoded(ast::tokens::CoreType::VEC3F, C));
    ASSERT_EQ(floatty,  codec->encodedToDecoded(halfty));
    ASSERT_EQ(vfloatty, codec->encodedToDecoded(vhalfty));
=======
    CPPUNIT_ASSERT_EQUAL(halfty,  codec->decodedToEncoded(ast::tokens::CoreType::FLOAT, state.context()));
    CPPUNIT_ASSERT_EQUAL(vhalfty, codec->decodedToEncoded(ast::tokens::CoreType::VEC3F, state.context()));
    CPPUNIT_ASSERT_EQUAL(floatty,  codec->encodedToDecoded(halfty));
    CPPUNIT_ASSERT_EQUAL(vfloatty, codec->encodedToDecoded(vhalfty));
>>>>>>> 8348da23

    // JIT the codec and test the IR

    const codegen::FunctionGroup* encoder = codec->encoder();
    const codegen::FunctionGroup* decoder = codec->decoder();
    ASSERT_TRUE(encoder);
    ASSERT_TRUE(decoder);
    ASSERT_TRUE(!encoder->list().empty());
    ASSERT_TRUE(!decoder->list().empty());

<<<<<<< HEAD
    for (auto& F : encoder->list()) ASSERT_TRUE(F->create(M));
    for (auto& F : decoder->list()) ASSERT_TRUE(F->create(M));

    auto EE = state.EE();
    ASSERT_TRUE(EE);
=======
    for (auto& F : encoder->list()) CPPUNIT_ASSERT(F->create(state.module()));
    for (auto& F : decoder->list()) CPPUNIT_ASSERT(F->create(state.module()));

    // Module and context are invalid after this
    state.CreateEE();
>>>>>>> 8348da23

    // test truncate encoders

    using  FloatToHalf = void(HalfTy*, float*);
    using VFloatToHalf = void(math::Vec3<HalfTy>*, math::Vec3<float>*);

    const std::vector<float> floatInputs {
        1.0f, 0.0f, -1.0f,
        0.5f, 0.13454f, -0.98781f,
        1.0431e-6f, 1.0431e+6f, std::numeric_limits<float>::max(),
        313.33f, std::numeric_limits<float>::min(), std::numeric_limits<float>::lowest()
    };

    const std::vector<math::Vec3<float>> vfloatInputs {
        math::Vec3<float>(floatInputs.data() + 0),
        math::Vec3<float>(floatInputs.data() + 3),
        math::Vec3<float>(floatInputs.data() + 6),
        math::Vec3<float>(floatInputs.data() + 9)
    };

    {
<<<<<<< HEAD
        const int64_t address = EE->getFunctionAddress(encoder->list()[0]->symbol());
        ASSERT_TRUE(address);
=======
        const int64_t address = state.GetGlobalAddress(encoder->list()[0]->symbol());
        CPPUNIT_ASSERT(address);
>>>>>>> 8348da23
        const auto truncEncodeFloatToHalf = reinterpret_cast<std::add_pointer<FloatToHalf>::type>(address);

        HalfTy result1, result2;

        for (float input : floatInputs)
        {
            const float tmp = input;
            truncEncodeFloatToHalf(&result1, &input);
            ASSERT_EQ(input, tmp); // doesn't change
            TruncateCodec::encode<HalfTy, float>(input, result2);
            ASSERT_EQ(result2, result1);
        }
    }

    {
<<<<<<< HEAD
        const int64_t address = EE->getFunctionAddress(encoder->list()[5]->symbol());
        ASSERT_TRUE(address);
=======
        const int64_t address = state.GetGlobalAddress(encoder->list()[5]->symbol());
        CPPUNIT_ASSERT(address);
>>>>>>> 8348da23
        const auto truncEncodeVecFloatToHalf = reinterpret_cast<std::add_pointer<VFloatToHalf>::type>(address);

        math::Vec3<HalfTy> result1, result2;

        for (math::Vec3<float> input : vfloatInputs)
        {
            const math::Vec3<float> tmp(input);
            truncEncodeVecFloatToHalf(&result1, &input);
            ASSERT_EQ(input, tmp); // doesn't change
            TruncateCodec::encode<math::Vec3<HalfTy>, math::Vec3<float>>(input, result2);
            ASSERT_EQ(result2, result1);
        }
    }

    // test truncate decoders

    using  HalfToFloat = void(float*, HalfTy*);
    using VHalfToFloat = void(math::Vec3<float>*, math::Vec3<HalfTy>*);

    const std::vector<HalfTy> halfInputs {
        1.0f, 0.0f, -1.0f,
        0.5f, 0.13454f, -0.98781f,
        1.0431e-6f, 1.0431e+6f, std::numeric_limits<HalfTy>::max(),
        313.33f, std::numeric_limits<HalfTy>::min(), std::numeric_limits<HalfTy>::lowest()
    };

    const std::vector<math::Vec3<HalfTy>> vhalfInputs {
        math::Vec3<HalfTy>(halfInputs.data() + 0),
        math::Vec3<HalfTy>(halfInputs.data() + 3),
        math::Vec3<HalfTy>(halfInputs.data() + 6),
        math::Vec3<HalfTy>(halfInputs.data() + 9)
    };

    {
<<<<<<< HEAD
        const int64_t address = EE->getFunctionAddress(decoder->list()[0]->symbol());
        ASSERT_TRUE(address);
=======
        const int64_t address = state.GetGlobalAddress(decoder->list()[0]->symbol());
        CPPUNIT_ASSERT(address);
>>>>>>> 8348da23
        const auto truncDecodeHalfToFloat = reinterpret_cast<std::add_pointer<HalfToFloat>::type>(address);

        float result1, result2;

        for (HalfTy input : halfInputs)
        {
            const HalfTy tmp = input;
            truncDecodeHalfToFloat(&result1, &input);
            ASSERT_EQ(input, tmp); // doesn't change
            TruncateCodec::encode<float, HalfTy>(input, result2);
            ASSERT_EQ(result2, result1);
        }
    }

    {
<<<<<<< HEAD
        const int64_t address = EE->getFunctionAddress(decoder->list()[5]->symbol());
        ASSERT_TRUE(address);
=======
        const int64_t address = state.GetGlobalAddress(decoder->list()[5]->symbol());
        CPPUNIT_ASSERT(address);
>>>>>>> 8348da23
        const auto truncDecodeVecHalfToFloat = reinterpret_cast<std::add_pointer<VHalfToFloat>::type>(address);

        math::Vec3<float> result1, result2;

        for (math::Vec3<HalfTy> input : vhalfInputs)
        {
            const math::Vec3<HalfTy> tmp(input);
            truncDecodeVecHalfToFloat(&result1, &input);
            ASSERT_EQ(input, tmp); // doesn't change
            TruncateCodec::encode<math::Vec3<float>, math::Vec3<HalfTy>>(input, result2);
            ASSERT_EQ(result2, result1);
        }
    }
}

template <typename FxptCodecT>
void testFxptCodec()
{
    static const bool OneByte = FxptCodecT::OneByte;
    using IntT = typename std::conditional<OneByte, uint8_t, uint16_t>::type;
    using FixedPointCodecType = typename FxptCodecT::type;

    unittest_util::LLVMState state;

    const Codec* const codec = getCodecByCodecName(FixedPointCodecType::name());
    ASSERT_TRUE(codec);

    llvm::Type* uintty = OneByte ? codegen::LLVMType<uint8_t>::get(state.context()) : codegen::LLVMType<uint16_t>::get(state.context());
    llvm::Type* vuintty = OneByte ? codegen::LLVMType<math::Vec3<uint8_t>>::get(state.context()) : codegen::LLVMType<math::Vec3<uint16_t>>::get(state.context());
    llvm::Type* floatty = codegen::LLVMType<float>::get(state.context());
    llvm::Type* vfloatty = codegen::LLVMType<math::Vec3<float>>::get(state.context());

<<<<<<< HEAD
    ASSERT_TRUE(nullptr == codec->decodedToEncoded(ast::tokens::CoreType::INT32, C));
    ASSERT_TRUE(nullptr == codec->decodedToEncoded(ast::tokens::CoreType::VEC2F, C));
    ASSERT_TRUE(nullptr == codec->decodedToEncoded(ast::tokens::CoreType::STRING, C));
    ASSERT_EQ(uintty,  codec->decodedToEncoded(ast::tokens::CoreType::FLOAT, C));
    ASSERT_EQ(vuintty, codec->decodedToEncoded(ast::tokens::CoreType::VEC3F, C));
    ASSERT_EQ(floatty,  codec->encodedToDecoded(uintty));
    ASSERT_EQ(vfloatty, codec->encodedToDecoded(vuintty));
=======
    CPPUNIT_ASSERT(nullptr == codec->decodedToEncoded(ast::tokens::CoreType::INT32, state.context()));
    CPPUNIT_ASSERT(nullptr == codec->decodedToEncoded(ast::tokens::CoreType::VEC2F, state.context()));
    CPPUNIT_ASSERT(nullptr == codec->decodedToEncoded(ast::tokens::CoreType::STRING, state.context()));
    CPPUNIT_ASSERT_EQUAL(uintty,  codec->decodedToEncoded(ast::tokens::CoreType::FLOAT, state.context()));
    CPPUNIT_ASSERT_EQUAL(vuintty, codec->decodedToEncoded(ast::tokens::CoreType::VEC3F, state.context()));
    CPPUNIT_ASSERT_EQUAL(floatty,  codec->encodedToDecoded(uintty));
    CPPUNIT_ASSERT_EQUAL(vfloatty, codec->encodedToDecoded(vuintty));
>>>>>>> 8348da23

    // JIT the codec and test the IR

    const codegen::FunctionGroup* encoder = codec->encoder();
    const codegen::FunctionGroup* decoder = codec->decoder();
    ASSERT_TRUE(encoder);
    ASSERT_TRUE(decoder);
    ASSERT_TRUE(!encoder->list().empty());
    ASSERT_TRUE(!decoder->list().empty());
    ASSERT_EQ(encoder->list().size(), size_t(2));
    ASSERT_EQ(decoder->list().size(), size_t(2));

<<<<<<< HEAD
    for (auto& F : encoder->list()) ASSERT_TRUE(F->create(M));
    for (auto& F : decoder->list()) ASSERT_TRUE(F->create(M));

    auto EE = state.EE();
    ASSERT_TRUE(EE);
=======
    for (auto& F : encoder->list()) CPPUNIT_ASSERT(F->create(state.module()));
    for (auto& F : decoder->list()) CPPUNIT_ASSERT(F->create(state.module()));

    // Module and context are invalid after this
    state.CreateEE();
>>>>>>> 8348da23

    // test truncate encoders

    using  FloatToFxpt = void(*)(IntT*, float*);
    using VFloatToFxpt = void(*)(math::Vec3<IntT>*, math::Vec3<float>*);

    const std::vector<float> floatInputs {
        1.0f, 0.0f, -1.0f,
        0.5f, 0.20024414435034715f, -0.98781f,
        1e-3f, 0.2f, 0.6f,
        0.8f, 1.5f, -1.5f,
        100.0f, std::numeric_limits<float>::lowest(), -100.0f
    };

    const std::vector<math::Vec3<float>> vfloatInputs {
        math::Vec3<float>(floatInputs.data() + 0),
        math::Vec3<float>(floatInputs.data() + 3),
        math::Vec3<float>(floatInputs.data() + 6),
        math::Vec3<float>(floatInputs.data() + 9),
        math::Vec3<float>(floatInputs.data() + 12)
    };

    {
<<<<<<< HEAD
        const int64_t address = EE->getFunctionAddress(encoder->list()[0]->symbol());
        ASSERT_TRUE(address);
=======
        const int64_t address = state.GetGlobalAddress(encoder->list()[0]->symbol());
        CPPUNIT_ASSERT(address);
>>>>>>> 8348da23
        const auto fxptEncodeFloat = reinterpret_cast<FloatToFxpt>(address);

        IntT result1, result2;

        for (float input : floatInputs)
        {
            const float tmp = input;
            fxptEncodeFloat(&result1, &input);
            ASSERT_EQ(input, tmp); // doesn't change
            FixedPointCodecType::template encode<IntT, float>(input, result2);
            ASSERT_EQ(result2, result1);
        }
    }

    {
<<<<<<< HEAD
        const int64_t address = EE->getFunctionAddress(encoder->list()[1]->symbol());
        ASSERT_TRUE(address);
=======
        const int64_t address = state.GetGlobalAddress(encoder->list()[1]->symbol());
        CPPUNIT_ASSERT(address);
>>>>>>> 8348da23
        const auto fxptEncodeVFloat = reinterpret_cast<VFloatToFxpt>(address);

        math::Vec3<IntT> result1, result2;

        for (math::Vec3<float> input : vfloatInputs)
        {
            const math::Vec3<float> tmp(input);
            fxptEncodeVFloat(&result1, &input);
            ASSERT_EQ(input, tmp); // doesn't change
            FixedPointCodecType::template encode<math::Vec3<IntT>, math::Vec3<float>>(input, result2);
            ASSERT_EQ(result2, result1);
        }
    }

    // test truncate decoders

    using  FxptToFloat = void(*)(float*, IntT*);
    using VFxptToFloat = void(*)(math::Vec3<float>*, math::Vec3<IntT>*);

    std::vector<IntT> uintInputs = {
        0, 1, 2,
        100, 200, 212,
        10, 215, 94,
        54, std::numeric_limits<IntT>::max(), 199
    };

    if (OneByte) uintInputs.insert(uintInputs.end(), { IntT(13132), IntT(31334), IntT(60000) });
    else         uintInputs.insert(uintInputs.end(), { 111, 222, 18 });

    const std::vector<math::Vec3<IntT>> vuintInputs {
        math::Vec3<IntT>(uintInputs.data() + 0),
        math::Vec3<IntT>(uintInputs.data() + 3),
        math::Vec3<IntT>(uintInputs.data() + 6),
        math::Vec3<IntT>(uintInputs.data() + 9),
        math::Vec3<IntT>(uintInputs.data() + 12)
    };

    {
<<<<<<< HEAD
        const int64_t address = EE->getFunctionAddress(decoder->list()[0]->symbol());
        ASSERT_TRUE(address);
=======
        const int64_t address = state.GetGlobalAddress(decoder->list()[0]->symbol());
        CPPUNIT_ASSERT(address);
>>>>>>> 8348da23
        const auto fxptDecodeUint8 = reinterpret_cast<FxptToFloat>(address);

        float result1, result2;

        for (IntT input : uintInputs)
        {
            const IntT tmp = input;
            fxptDecodeUint8(&result1, &input);
            ASSERT_EQ(input, tmp); // doesn't change
            FixedPointCodecType::template decode<IntT, float>(input, result2);
            ASSERT_EQ(result2, result1);
        }
    }

    {
<<<<<<< HEAD
        const int64_t address = EE->getFunctionAddress(decoder->list()[1]->symbol());
        ASSERT_TRUE(address);
=======
        const int64_t address = state.GetGlobalAddress(decoder->list()[1]->symbol());
        CPPUNIT_ASSERT(address);
>>>>>>> 8348da23
        const auto fxptDecodeVuint8 = reinterpret_cast<VFxptToFloat>(address);

        math::Vec3<float> result1, result2;

        for (math::Vec3<IntT> input : vuintInputs)
        {
            const math::Vec3<IntT> tmp(input);
            fxptDecodeVuint8(&result1, &input);
            ASSERT_EQ(input, tmp); // doesn't change
            FixedPointCodecType::template decode<math::Vec3<IntT>, math::Vec3<float>>(input, result2);
            ASSERT_EQ(result2, result1);
        }
    }
}

TEST_F(TestCodecs, testFxptCodecUFxpt8)
{
    testFxptCodec<UFxpt8>();
}

TEST_F(TestCodecs, testFxptCodecUFxpt16)
{
    testFxptCodec<UFxpt16>();
}

TEST_F(TestCodecs, testFxptCodecPRFxpt8)
{
    testFxptCodec<PRFxpt8>();
}

TEST_F(TestCodecs, testFxptCodecPRFxpt16)
{
    testFxptCodec<PRFxpt16>();
}<|MERGE_RESOLUTION|>--- conflicted
+++ resolved
@@ -99,49 +99,27 @@
         for (const auto& F : decoder->list()) {
             // check the function takes 2 arguments (in/out)
             // @note  This could change in the future e.g. a value is returned
-<<<<<<< HEAD
             ASSERT_EQ(F->size(), size_t(2)); // input/output
-            std::vector<llvm::Type*> types;
-            llvm::Type* ret = F->types(types, C);
-            // currently expect codecs to ret void
-            ASSERT_EQ(ret, codegen::LLVMType<void>::get(C));
-            // signature should be unqiue
-            ASSERT_TRUE(!decoderSignatures.count(types));
-            decoderSignatures.insert(types);
-=======
-            CPPUNIT_ASSERT_EQUAL(F->size(), size_t(2)); // input/output
             openvdb::ax::codegen::ArgInfoVector types;
             openvdb::ax::codegen::ArgInfo ret = F->types(types, C);
             // currently expect codecs to ret void
-            CPPUNIT_ASSERT(ret.IsVoid());
+            ASSERT_TRUE(ret.IsVoid());
             // signature should be unqiue
-            CPPUNIT_ASSERT(std::find(decoderSignatures.begin(), decoderSignatures.end(), types) == decoderSignatures.end());
+            ASSERT_TRUE(std::find(decoderSignatures.begin(), decoderSignatures.end(), types) == decoderSignatures.end());
             decoderSignatures.emplace_back(types);
->>>>>>> 8348da23
         }
 
         for (const auto& F : encoder->list()) {
             // check the function takes 2 arguments (in/out)
             // @note  This could change in the future e.g. a value is returned
-<<<<<<< HEAD
             ASSERT_EQ(F->size(), size_t(2)); // input/output
-            std::vector<llvm::Type*> types;
-            llvm::Type* ret = F->types(types, C);
-            // currently expect codecs to ret void
-            ASSERT_EQ(ret, codegen::LLVMType<void>::get(C));
-            // signature should be unqiue
-            ASSERT_TRUE(!encoderSignatures.count(types));
-            encoderSignatures.insert(types);
-=======
-            CPPUNIT_ASSERT_EQUAL(F->size(), size_t(2)); // input/output
             openvdb::ax::codegen::ArgInfoVector types;
             openvdb::ax::codegen::ArgInfo ret = F->types(types, C);
             // currently expect codecs to ret void
-            CPPUNIT_ASSERT(ret.IsVoid());
+            ASSERT_TRUE(ret.IsVoid());
             // signature should be unqiue
-            CPPUNIT_ASSERT(std::find(encoderSignatures.begin(), encoderSignatures.end(), types) == encoderSignatures.end());
+            ASSERT_TRUE(std::find(encoderSignatures.begin(), encoderSignatures.end(), types) == encoderSignatures.end());
             encoderSignatures.emplace_back(types);
->>>>>>> 8348da23
         }
 
         ASSERT_TRUE(!encoderSignatures.empty());
@@ -193,11 +171,7 @@
         for (const auto& types : decoderSignatures) {
             openvdb::ax::codegen::ArgInfoVector rev = types;
             std::reverse(rev.begin(), rev.end());
-<<<<<<< HEAD
-            ASSERT_TRUE(encoderSignatures.find(rev) != encoderSignatures.end());
-=======
-            CPPUNIT_ASSERT(std::find(encoderSignatures.begin(), encoderSignatures.end(), rev) != encoderSignatures.end());
->>>>>>> 8348da23
+            ASSERT_TRUE(std::find(encoderSignatures.begin(), encoderSignatures.end(), rev) != encoderSignatures.end());
         }
     }
 }
@@ -220,17 +194,10 @@
     llvm::Type* halfty = codegen::LLVMType<HalfTy>::get(state.context());
     llvm::Type* vhalfty = codegen::LLVMType<math::Vec3<HalfTy>>::get(state.context());
 
-<<<<<<< HEAD
-    ASSERT_EQ(halfty,  codec->decodedToEncoded(ast::tokens::CoreType::FLOAT, C));
-    ASSERT_EQ(vhalfty, codec->decodedToEncoded(ast::tokens::CoreType::VEC3F, C));
+    ASSERT_EQ(halfty,  codec->decodedToEncoded(ast::tokens::CoreType::FLOAT, state.context()));
+    ASSERT_EQ(vhalfty, codec->decodedToEncoded(ast::tokens::CoreType::VEC3F, state.context()));
     ASSERT_EQ(floatty,  codec->encodedToDecoded(halfty));
     ASSERT_EQ(vfloatty, codec->encodedToDecoded(vhalfty));
-=======
-    CPPUNIT_ASSERT_EQUAL(halfty,  codec->decodedToEncoded(ast::tokens::CoreType::FLOAT, state.context()));
-    CPPUNIT_ASSERT_EQUAL(vhalfty, codec->decodedToEncoded(ast::tokens::CoreType::VEC3F, state.context()));
-    CPPUNIT_ASSERT_EQUAL(floatty,  codec->encodedToDecoded(halfty));
-    CPPUNIT_ASSERT_EQUAL(vfloatty, codec->encodedToDecoded(vhalfty));
->>>>>>> 8348da23
 
     // JIT the codec and test the IR
 
@@ -241,19 +208,11 @@
     ASSERT_TRUE(!encoder->list().empty());
     ASSERT_TRUE(!decoder->list().empty());
 
-<<<<<<< HEAD
-    for (auto& F : encoder->list()) ASSERT_TRUE(F->create(M));
-    for (auto& F : decoder->list()) ASSERT_TRUE(F->create(M));
-
-    auto EE = state.EE();
-    ASSERT_TRUE(EE);
-=======
-    for (auto& F : encoder->list()) CPPUNIT_ASSERT(F->create(state.module()));
-    for (auto& F : decoder->list()) CPPUNIT_ASSERT(F->create(state.module()));
+    for (auto& F : encoder->list()) ASSERT_TRUE(F->create(state.module()));
+    for (auto& F : decoder->list()) ASSERT_TRUE(F->create(state.module()));
 
     // Module and context are invalid after this
     state.CreateEE();
->>>>>>> 8348da23
 
     // test truncate encoders
 
@@ -275,13 +234,8 @@
     };
 
     {
-<<<<<<< HEAD
-        const int64_t address = EE->getFunctionAddress(encoder->list()[0]->symbol());
-        ASSERT_TRUE(address);
-=======
         const int64_t address = state.GetGlobalAddress(encoder->list()[0]->symbol());
-        CPPUNIT_ASSERT(address);
->>>>>>> 8348da23
+        ASSERT_TRUE(address);
         const auto truncEncodeFloatToHalf = reinterpret_cast<std::add_pointer<FloatToHalf>::type>(address);
 
         HalfTy result1, result2;
@@ -297,13 +251,8 @@
     }
 
     {
-<<<<<<< HEAD
-        const int64_t address = EE->getFunctionAddress(encoder->list()[5]->symbol());
-        ASSERT_TRUE(address);
-=======
         const int64_t address = state.GetGlobalAddress(encoder->list()[5]->symbol());
-        CPPUNIT_ASSERT(address);
->>>>>>> 8348da23
+        ASSERT_TRUE(address);
         const auto truncEncodeVecFloatToHalf = reinterpret_cast<std::add_pointer<VFloatToHalf>::type>(address);
 
         math::Vec3<HalfTy> result1, result2;
@@ -338,13 +287,8 @@
     };
 
     {
-<<<<<<< HEAD
-        const int64_t address = EE->getFunctionAddress(decoder->list()[0]->symbol());
-        ASSERT_TRUE(address);
-=======
         const int64_t address = state.GetGlobalAddress(decoder->list()[0]->symbol());
-        CPPUNIT_ASSERT(address);
->>>>>>> 8348da23
+        ASSERT_TRUE(address);
         const auto truncDecodeHalfToFloat = reinterpret_cast<std::add_pointer<HalfToFloat>::type>(address);
 
         float result1, result2;
@@ -360,13 +304,8 @@
     }
 
     {
-<<<<<<< HEAD
-        const int64_t address = EE->getFunctionAddress(decoder->list()[5]->symbol());
-        ASSERT_TRUE(address);
-=======
         const int64_t address = state.GetGlobalAddress(decoder->list()[5]->symbol());
-        CPPUNIT_ASSERT(address);
->>>>>>> 8348da23
+        ASSERT_TRUE(address);
         const auto truncDecodeVecHalfToFloat = reinterpret_cast<std::add_pointer<VHalfToFloat>::type>(address);
 
         math::Vec3<float> result1, result2;
@@ -399,23 +338,13 @@
     llvm::Type* floatty = codegen::LLVMType<float>::get(state.context());
     llvm::Type* vfloatty = codegen::LLVMType<math::Vec3<float>>::get(state.context());
 
-<<<<<<< HEAD
-    ASSERT_TRUE(nullptr == codec->decodedToEncoded(ast::tokens::CoreType::INT32, C));
-    ASSERT_TRUE(nullptr == codec->decodedToEncoded(ast::tokens::CoreType::VEC2F, C));
-    ASSERT_TRUE(nullptr == codec->decodedToEncoded(ast::tokens::CoreType::STRING, C));
-    ASSERT_EQ(uintty,  codec->decodedToEncoded(ast::tokens::CoreType::FLOAT, C));
-    ASSERT_EQ(vuintty, codec->decodedToEncoded(ast::tokens::CoreType::VEC3F, C));
+    ASSERT_TRUE(nullptr == codec->decodedToEncoded(ast::tokens::CoreType::INT32, state.context()));
+    ASSERT_TRUE(nullptr == codec->decodedToEncoded(ast::tokens::CoreType::VEC2F, state.context()));
+    ASSERT_TRUE(nullptr == codec->decodedToEncoded(ast::tokens::CoreType::STRING, state.context()));
+    ASSERT_EQ(uintty,  codec->decodedToEncoded(ast::tokens::CoreType::FLOAT, state.context()));
+    ASSERT_EQ(vuintty, codec->decodedToEncoded(ast::tokens::CoreType::VEC3F, state.context()));
     ASSERT_EQ(floatty,  codec->encodedToDecoded(uintty));
     ASSERT_EQ(vfloatty, codec->encodedToDecoded(vuintty));
-=======
-    CPPUNIT_ASSERT(nullptr == codec->decodedToEncoded(ast::tokens::CoreType::INT32, state.context()));
-    CPPUNIT_ASSERT(nullptr == codec->decodedToEncoded(ast::tokens::CoreType::VEC2F, state.context()));
-    CPPUNIT_ASSERT(nullptr == codec->decodedToEncoded(ast::tokens::CoreType::STRING, state.context()));
-    CPPUNIT_ASSERT_EQUAL(uintty,  codec->decodedToEncoded(ast::tokens::CoreType::FLOAT, state.context()));
-    CPPUNIT_ASSERT_EQUAL(vuintty, codec->decodedToEncoded(ast::tokens::CoreType::VEC3F, state.context()));
-    CPPUNIT_ASSERT_EQUAL(floatty,  codec->encodedToDecoded(uintty));
-    CPPUNIT_ASSERT_EQUAL(vfloatty, codec->encodedToDecoded(vuintty));
->>>>>>> 8348da23
 
     // JIT the codec and test the IR
 
@@ -428,19 +357,11 @@
     ASSERT_EQ(encoder->list().size(), size_t(2));
     ASSERT_EQ(decoder->list().size(), size_t(2));
 
-<<<<<<< HEAD
-    for (auto& F : encoder->list()) ASSERT_TRUE(F->create(M));
-    for (auto& F : decoder->list()) ASSERT_TRUE(F->create(M));
-
-    auto EE = state.EE();
-    ASSERT_TRUE(EE);
-=======
-    for (auto& F : encoder->list()) CPPUNIT_ASSERT(F->create(state.module()));
-    for (auto& F : decoder->list()) CPPUNIT_ASSERT(F->create(state.module()));
+    for (auto& F : encoder->list()) ASSERT_TRUE(F->create(state.module()));
+    for (auto& F : decoder->list()) ASSERT_TRUE(F->create(state.module()));
 
     // Module and context are invalid after this
     state.CreateEE();
->>>>>>> 8348da23
 
     // test truncate encoders
 
@@ -464,13 +385,8 @@
     };
 
     {
-<<<<<<< HEAD
-        const int64_t address = EE->getFunctionAddress(encoder->list()[0]->symbol());
-        ASSERT_TRUE(address);
-=======
         const int64_t address = state.GetGlobalAddress(encoder->list()[0]->symbol());
-        CPPUNIT_ASSERT(address);
->>>>>>> 8348da23
+        ASSERT_TRUE(address);
         const auto fxptEncodeFloat = reinterpret_cast<FloatToFxpt>(address);
 
         IntT result1, result2;
@@ -486,13 +402,8 @@
     }
 
     {
-<<<<<<< HEAD
-        const int64_t address = EE->getFunctionAddress(encoder->list()[1]->symbol());
-        ASSERT_TRUE(address);
-=======
         const int64_t address = state.GetGlobalAddress(encoder->list()[1]->symbol());
-        CPPUNIT_ASSERT(address);
->>>>>>> 8348da23
+        ASSERT_TRUE(address);
         const auto fxptEncodeVFloat = reinterpret_cast<VFloatToFxpt>(address);
 
         math::Vec3<IntT> result1, result2;
@@ -531,13 +442,8 @@
     };
 
     {
-<<<<<<< HEAD
-        const int64_t address = EE->getFunctionAddress(decoder->list()[0]->symbol());
-        ASSERT_TRUE(address);
-=======
         const int64_t address = state.GetGlobalAddress(decoder->list()[0]->symbol());
-        CPPUNIT_ASSERT(address);
->>>>>>> 8348da23
+        ASSERT_TRUE(address);
         const auto fxptDecodeUint8 = reinterpret_cast<FxptToFloat>(address);
 
         float result1, result2;
@@ -553,13 +459,8 @@
     }
 
     {
-<<<<<<< HEAD
-        const int64_t address = EE->getFunctionAddress(decoder->list()[1]->symbol());
-        ASSERT_TRUE(address);
-=======
         const int64_t address = state.GetGlobalAddress(decoder->list()[1]->symbol());
-        CPPUNIT_ASSERT(address);
->>>>>>> 8348da23
+        ASSERT_TRUE(address);
         const auto fxptDecodeVuint8 = reinterpret_cast<VFxptToFloat>(address);
 
         math::Vec3<float> result1, result2;
