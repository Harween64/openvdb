// Copyright Contributors to the OpenVDB Project
// SPDX-License-Identifier: Apache-2.0

#include "util.h"

#include <openvdb_ax/codegen/FunctionTypes.h>

#include <gtest/gtest.h>

#include <llvm/Config/llvm-config.h>

#include <memory>
#include <string>

///////////////////////////////////////////////////////////////////////////
///////////////////////////////////////////////////////////////////////////

// Framework methods for the subsequent unit tests

inline openvdb::ax::codegen::FunctionGroup::Ptr
axtestscalar(llvm::LLVMContext& C)
{
    using openvdb::ax::codegen::Function;
    using openvdb::ax::codegen::FunctionGroup;
    using openvdb::ax::codegen::ArgInfo;
    ArgInfo voidty(llvm::Type::getVoidTy(C));
    FunctionGroup::Ptr group(new FunctionGroup("test",
        "The documentation", {
            Function::Ptr(new unittest_util::TestFunction({ArgInfo(llvm::Type::getDoubleTy(C))}, voidty, "ax.testd")),
            Function::Ptr(new unittest_util::TestFunction({ArgInfo(llvm::Type::getFloatTy(C))}, voidty, "ax.testf")),
            Function::Ptr(new unittest_util::TestFunction({ArgInfo(llvm::Type::getInt64Ty(C))}, voidty, "ax.testi64")),
            Function::Ptr(new unittest_util::TestFunction({ArgInfo(llvm::Type::getInt32Ty(C))}, voidty, "ax.testi32")),
            Function::Ptr(new unittest_util::TestFunction({ArgInfo(llvm::Type::getInt16Ty(C))}, voidty, "ax.testi16")),
            Function::Ptr(new unittest_util::TestFunction({ArgInfo(llvm::Type::getInt1Ty(C))}, voidty, "ax.testi1"))
         }));

    return group;
}

inline openvdb::ax::codegen::FunctionGroup::Ptr
axtestsize(llvm::LLVMContext& C)
{
    using openvdb::ax::codegen::Function;
    using openvdb::ax::codegen::FunctionGroup;
    using openvdb::ax::codegen::ArgInfo;
    ArgInfo voidty(llvm::Type::getVoidTy(C));
    FunctionGroup::Ptr group(new FunctionGroup("test",
        "The documentation", {
            Function::Ptr(new unittest_util::TestFunction({}, voidty, "ax.empty")),
            Function::Ptr(new unittest_util::TestFunction({ArgInfo(llvm::Type::getDoubleTy(C))}, voidty, "ax.d")),
            Function::Ptr(new unittest_util::TestFunction({
                ArgInfo(llvm::Type::getDoubleTy(C)),
                ArgInfo(llvm::Type::getDoubleTy(C))
            }, voidty, "ax.dd")),
         }));

    return group;
}

inline openvdb::ax::codegen::FunctionGroup::Ptr
axtestmulti(llvm::LLVMContext& C)
{
    using openvdb::ax::codegen::Function;
    using openvdb::ax::codegen::FunctionGroup;
    using openvdb::ax::codegen::ArgInfo;
    ArgInfo voidty(llvm::Type::getVoidTy(C));
    using openvdb::ax::codegen::ArgInfo;
    FunctionGroup::Ptr group(new FunctionGroup("test",
        "The documentation", {
            Function::Ptr(new unittest_util::TestFunction({}, voidty, "ax.empty")),
            Function::Ptr(new unittest_util::TestFunction({ArgInfo(llvm::Type::getInt32Ty(C))}, voidty, "ax.i32")),
            Function::Ptr(new unittest_util::TestFunction({
                ArgInfo(llvm::Type::getDoubleTy(C)),
                ArgInfo(llvm::Type::getDoubleTy(C))
            }, voidty, "ax.dd")),
            Function::Ptr(new unittest_util::TestFunction({
                ArgInfo(llvm::Type::getInt32Ty(C)),
                ArgInfo(llvm::Type::getDoubleTy(C))
            }, voidty, "ax.i32d")),
            Function::Ptr(new unittest_util::TestFunction({
                ArgInfo(llvm::Type::getDoubleTy(C), 1),
                ArgInfo(llvm::Type::getInt32Ty(C)),
                ArgInfo(llvm::Type::getDoubleTy(C))
            }, voidty, "ax.d*i32d")),
            Function::Ptr(new unittest_util::TestFunction({
                ArgInfo(llvm::ArrayType::get(llvm::Type::getInt32Ty(C), 1), 1)
            }, voidty, "ax.i32x1")),
            Function::Ptr(new unittest_util::TestFunction({
                ArgInfo(llvm::ArrayType::get(llvm::Type::getInt32Ty(C), 2), 1)
            }, voidty, "ax.i32x2")),
            Function::Ptr(new unittest_util::TestFunction({
                ArgInfo(llvm::ArrayType::get(llvm::Type::getInt32Ty(C), 3), 1)
            }, voidty, "ax.i32x2")),
         }));
    return group;
}

///////////////////////////////////////////////////////////////////////////
///////////////////////////////////////////////////////////////////////////

class TestFunctionGroup : public ::testing::Test
{
};

TEST_F(TestFunctionGroup, testFunctionGroup)
{
    using openvdb::ax::codegen::Function;
    using openvdb::ax::codegen::FunctionGroup;
    using openvdb::ax::codegen::ArgInfo;

    unittest_util::LLVMState state;
    llvm::LLVMContext& C = state.context();

    ArgInfo voidty(llvm::Type::getVoidTy(C));

    Function::Ptr decl1(new unittest_util::TestFunction({}, voidty, "ax.test1"));
    Function::Ptr decl2(new unittest_util::TestFunction({}, voidty, "ax.test2"));
    Function::Ptr decl3(new unittest_util::TestFunction({}, voidty, "ax.test3"));

    FunctionGroup::Ptr group(new FunctionGroup("test",
        "The documentation", {
            decl1, decl2, decl3
         }));

    ASSERT_EQ(std::string("test"), std::string(group->name()));
    ASSERT_EQ(std::string("The documentation"), std::string(group->doc()));
    ASSERT_EQ(size_t(3), group->list().size());
    ASSERT_EQ(decl1, group->list()[0]);
    ASSERT_EQ(decl2, group->list()[1]);
    ASSERT_EQ(decl3, group->list()[2]);
}

<<<<<<< HEAD
TEST_F(TestFunctionGroup, testMatch)
=======
#if LLVM_VERSION_MAJOR <= 15
void
TestFunctionGroup::testMatch()
>>>>>>> 8348da23
{
    using openvdb::ax::codegen::LLVMType;
    using openvdb::ax::codegen::Function;
    using openvdb::ax::codegen::FunctionGroup;

    unittest_util::LLVMState state;
    llvm::LLVMContext& C = state.context();
    std::vector<llvm::Type*> types;
    Function::SignatureMatch match;
    const Function* result;

    //

    FunctionGroup::Ptr group = axtestscalar(C);
    const std::vector<Function::Ptr>* list = &group->list();

    // test explicit matching

    types.resize(1);
    types[0] = llvm::Type::getInt1Ty(C);
    result = group->match(types, C, &match);
    ASSERT_TRUE(Function::SignatureMatch::Explicit == match);
    ASSERT_TRUE(result);
    ASSERT_EQ(const_cast<const Function*>((*list)[5].get()), result);

    //

    types[0] = llvm::Type::getInt16Ty(C);
    result = group->match(types, C, &match);
    ASSERT_TRUE(Function::SignatureMatch::Explicit == match);
    ASSERT_TRUE(result);
    ASSERT_EQ(const_cast<const Function*>((*list)[4].get()), result);

    //

    types[0] = llvm::Type::getInt32Ty(C);
    result = group->match(types, C, &match);
    ASSERT_TRUE(Function::SignatureMatch::Explicit == match);
    ASSERT_TRUE(result);
    ASSERT_EQ(const_cast<const Function*>((*list)[3].get()), result);

    //

    types[0] = llvm::Type::getInt64Ty(C);
    result = group->match(types, C, &match);
    ASSERT_TRUE(Function::SignatureMatch::Explicit == match);
    ASSERT_TRUE(result);
    ASSERT_EQ(const_cast<const Function*>((*list)[2].get()), result);

    //

    types[0] = llvm::Type::getFloatTy(C);
    result = group->match(types, C, &match);
    ASSERT_TRUE(Function::SignatureMatch::Explicit == match);
    ASSERT_TRUE(result);
    ASSERT_EQ(const_cast<const Function*>((*list)[1].get()), result);

    //

    types[0] = llvm::Type::getDoubleTy(C);
    result = group->match(types, C, &match);
    ASSERT_TRUE(Function::SignatureMatch::Explicit == match);
    ASSERT_TRUE(result);
    ASSERT_EQ(const_cast<const Function*>((*list)[0].get()), result);

    // test unsigned integers automatic type creation - these are not supported in the
    // language however can be constructed from the API. The function framework does
    // not differentiate between signed and unsigned integers

    types[0] = LLVMType<uint64_t>::get(C);
    result = group->match(types, C, &match);
    ASSERT_TRUE(Function::SignatureMatch::Explicit == match);
    ASSERT_TRUE(result);
    ASSERT_EQ(const_cast<const Function*>((*list)[2].get()), result);

    // test implicit matching - types should match to the first available castable signature
    // which is always the void(double) "tsfd" function for all provided scalars

    types[0] = llvm::Type::getInt8Ty(C);
    result = group->match(types, C, &match);
    ASSERT_TRUE(Function::SignatureMatch::Implicit == match);
    ASSERT_TRUE(result);
    ASSERT_EQ(const_cast<const Function*>((*list)[0].get()), result);

    types.clear();

    // test invalid matching - Size matching returns the first function which matched
    // the size

    result = group->match(types, C, &match);
    ASSERT_EQ(Function::SignatureMatch::None, match);
    ASSERT_TRUE(!result);
    result = group->match(types, C, &match);
    ASSERT_TRUE(Function::SignatureMatch::None == match);
    ASSERT_TRUE(!result);

    //

    types.emplace_back(llvm::Type::getInt1Ty(C)->getPointerTo());
    result = group->match(types, C, &match);
    ASSERT_TRUE(Function::SignatureMatch::Size == match);
    ASSERT_TRUE(!result);

    //

    types[0] = llvm::ArrayType::get(llvm::Type::getInt1Ty(C), 1);
    result = group->match(types, C, &match);
    ASSERT_TRUE(Function::SignatureMatch::Size == match);
    ASSERT_TRUE(!result);

    //

    types[0] = llvm::Type::getInt1Ty(C);
    types.emplace_back(llvm::Type::getInt1Ty(C));
    result = group->match(types, C, &match);
    ASSERT_TRUE(Function::SignatureMatch::None == match);
    ASSERT_TRUE(!result);

    //
    // Test varying argument size function
    // test explicit matching

    group = axtestsize(C);
    list = &group->list();

    types.resize(2);
    types[0] = llvm::Type::getDoubleTy(C);
    types[1] = llvm::Type::getDoubleTy(C);
    result = group->match(types, C, &match);
    ASSERT_TRUE(Function::SignatureMatch::Explicit == match);
    ASSERT_TRUE(result);
    ASSERT_EQ(const_cast<const Function*>((*list)[2].get()), result);

    //

    types.resize(1);
    types[0] = llvm::Type::getDoubleTy(C);
    result = group->match(types, C, &match);
    ASSERT_TRUE(Function::SignatureMatch::Explicit == match);
    ASSERT_TRUE(result);
    ASSERT_EQ(const_cast<const Function*>((*list)[1].get()), result);

    //

    types.clear();
    result = group->match(types, C, &match);
    ASSERT_TRUE(Function::SignatureMatch::Explicit == match);
    ASSERT_TRUE(result);
    ASSERT_EQ(const_cast<const Function*>((*list)[0].get()), result);

    // Test implicit matching

    types.resize(2);

    types[0] = llvm::Type::getFloatTy(C);
    types[1] = llvm::Type::getInt32Ty(C);
    result = group->match(types, C, &match);
    ASSERT_TRUE(Function::SignatureMatch::Implicit == match);
    ASSERT_TRUE(result);
    ASSERT_EQ(const_cast<const Function*>((*list)[2].get()), result);

    // Test non matching

    types.resize(3);

    types[0] = llvm::Type::getDoubleTy(C);
    types[1] = llvm::Type::getDoubleTy(C);
    types[2] = llvm::Type::getDoubleTy(C);
    result = group->match(types, C, &match);
    ASSERT_TRUE(Function::SignatureMatch::None == match);
    ASSERT_TRUE(!result);

    //
    // Test multi function

    group = axtestmulti(C);
    list = &group->list();

    // test explicit/implicit matching

    types.clear();

    result = group->match(types, C, &match);
    ASSERT_TRUE(Function::SignatureMatch::Explicit == match);
    ASSERT_TRUE(result);
    ASSERT_EQ(const_cast<const Function*>((*list)[0].get()), result);

    //

    types.resize(2);
    types[0] = llvm::Type::getDoubleTy(C);
    types[1] = llvm::Type::getDoubleTy(C);
    result = group->match(types, C, &match);
    ASSERT_TRUE(Function::SignatureMatch::Explicit == match);
    ASSERT_TRUE(result);
    ASSERT_EQ(const_cast<const Function*>((*list)[2].get()), result);

    //

    types[0] = llvm::Type::getInt32Ty(C);
    types[1] = llvm::Type::getDoubleTy(C);
    result = group->match(types, C, &match);
    ASSERT_TRUE(Function::SignatureMatch::Explicit == match);
    ASSERT_TRUE(result);
    ASSERT_EQ(const_cast<const Function*>((*list)[3].get()), result);

    //

    types[0] = llvm::Type::getInt32Ty(C);
    types[1] = llvm::Type::getInt32Ty(C);
    result = group->match(types, C, &match);
    ASSERT_TRUE(Function::SignatureMatch::Implicit == match);
    ASSERT_TRUE(result);
    ASSERT_EQ(const_cast<const Function*>((*list)[2].get()), result);

    //

    types.resize(1);

    types[0] = llvm::ArrayType::get(llvm::Type::getInt32Ty(C), 1)->getPointerTo();
    result = group->match(types, C, &match);
    ASSERT_TRUE(Function::SignatureMatch::Explicit == match);
    ASSERT_TRUE(result);
    ASSERT_EQ(const_cast<const Function*>((*list)[5].get()), result);

    //

    types[0] = llvm::ArrayType::get(llvm::Type::getInt32Ty(C), 2)->getPointerTo();
    result = group->match(types, C, &match);
    ASSERT_TRUE(Function::SignatureMatch::Explicit == match);
    ASSERT_TRUE(result);
    ASSERT_EQ(const_cast<const Function*>((*list)[6].get()), result);
}

<<<<<<< HEAD
TEST_F(TestFunctionGroup, testExecute)
=======
#else

void
TestFunctionGroup::testMatch()
{
    using openvdb::ax::codegen::LLVMType;
    using openvdb::ax::codegen::Function;
    using openvdb::ax::codegen::FunctionGroup;
    using openvdb::ax::codegen::ArgInfo;

    unittest_util::LLVMState state;
    llvm::LLVMContext& C = state.context();
    ArgInfo int1t(llvm::Type::getInt1Ty(C));
    ArgInfo int8t(llvm::Type::getInt8Ty(C));
    ArgInfo int16t(llvm::Type::getInt16Ty(C));
    ArgInfo int32t(llvm::Type::getInt32Ty(C));
    ArgInfo int64t(llvm::Type::getInt64Ty(C));
    ArgInfo floatt(llvm::Type::getFloatTy(C));
    ArgInfo doublet(llvm::Type::getDoubleTy(C));

    //

    FunctionGroup::Ptr group = axtestscalar(C);
    const std::vector<Function::Ptr>* list = &group->list();

    // test explicit matching

    auto result = group->match({int1t}, C);
    CPPUNIT_ASSERT(Function::SignatureMatch::Explicit == result.second);
    CPPUNIT_ASSERT(result.first);
    CPPUNIT_ASSERT_EQUAL(const_cast<const Function*>((*list)[5].get()), result.first);

    //

    result = group->match({int16t}, C);
    CPPUNIT_ASSERT(Function::SignatureMatch::Explicit == result.second);
    CPPUNIT_ASSERT(result.first);
    CPPUNIT_ASSERT_EQUAL(const_cast<const Function*>((*list)[4].get()), result.first);

    //

    result = group->match({int32t}, C);
    CPPUNIT_ASSERT(Function::SignatureMatch::Explicit == result.second);
    CPPUNIT_ASSERT(result.first);
    CPPUNIT_ASSERT_EQUAL(const_cast<const Function*>((*list)[3].get()), result.first);

    //

    result = group->match({int64t}, C);
    CPPUNIT_ASSERT(Function::SignatureMatch::Explicit == result.second);
    CPPUNIT_ASSERT(result.first);
    CPPUNIT_ASSERT_EQUAL(const_cast<const Function*>((*list)[2].get()), result.first);

    //

    result = group->match({floatt}, C);
    CPPUNIT_ASSERT(Function::SignatureMatch::Explicit == result.second);
    CPPUNIT_ASSERT(result.first);
    CPPUNIT_ASSERT_EQUAL(const_cast<const Function*>((*list)[1].get()), result.first);

    //

    result = group->match({doublet}, C);
    CPPUNIT_ASSERT(Function::SignatureMatch::Explicit == result.second);
    CPPUNIT_ASSERT(result.first);
    CPPUNIT_ASSERT_EQUAL(const_cast<const Function*>((*list)[0].get()), result.first);

    // test unsigned integers automatic type creation - these are not supported in the
    // language however can be constructed from the API. The function framework does
    // not differentiate between signed and unsigned integers

    result = group->match({ArgInfo(LLVMType<uint64_t>::get(C))}, C);
    CPPUNIT_ASSERT(Function::SignatureMatch::Explicit == result.second);
    CPPUNIT_ASSERT(result.first);
    CPPUNIT_ASSERT_EQUAL(const_cast<const Function*>((*list)[2].get()), result.first);

    // test implicit matching - types should match to the first available castable signature
    // which is always the void(double) "tsfd" function for all provided scalars

    result = group->match({int8t}, C);
#if LLVM_VERSION_MAJOR <= 15
    CPPUNIT_ASSERT(Function::SignatureMatch::Implicit == result.second);
#else
    CPPUNIT_ASSERT(Function::SignatureMatch::Ambiguous == result.second);
#endif
    CPPUNIT_ASSERT(result.first);
    CPPUNIT_ASSERT_EQUAL(const_cast<const Function*>((*list)[0].get()), result.first);

    // test invalid matching - Size matching returns the first function which matched
    // the size

    result = group->match({}, C);
    CPPUNIT_ASSERT_EQUAL(Function::SignatureMatch::None, result.second);
    CPPUNIT_ASSERT(!result.first);
    result = group->match({}, C);
    CPPUNIT_ASSERT(Function::SignatureMatch::None == result.second);
    CPPUNIT_ASSERT(!result.first);

    //

    result = group->match({ArgInfo(int1t.GetUnderlyingType(), 1)}, C);
    CPPUNIT_ASSERT(Function::SignatureMatch::Size == result.second);
    CPPUNIT_ASSERT(!result.first);

    //

    result = group->match({ArgInfo(llvm::ArrayType::get(llvm::Type::getInt1Ty(C), 1))}, C);
    CPPUNIT_ASSERT(Function::SignatureMatch::Size == result.second);
    CPPUNIT_ASSERT(!result.first);

    //

    result = group->match({int1t, int1t}, C);
    CPPUNIT_ASSERT(Function::SignatureMatch::None == result.second);
    CPPUNIT_ASSERT(!result.first);

    //
    // Test varying argument size function
    // test explicit matching

    group = axtestsize(C);
    list = &group->list();

    result = group->match({doublet, doublet}, C);
    CPPUNIT_ASSERT(Function::SignatureMatch::Explicit == result.second);
    CPPUNIT_ASSERT(result.first);
    CPPUNIT_ASSERT_EQUAL(const_cast<const Function*>((*list)[2].get()), result.first);

    //

    result = group->match({doublet}, C);
    CPPUNIT_ASSERT(Function::SignatureMatch::Explicit == result.second);
    CPPUNIT_ASSERT(result.first);
    CPPUNIT_ASSERT_EQUAL(const_cast<const Function*>((*list)[1].get()), result.first);

    //

    result = group->match({}, C);
    CPPUNIT_ASSERT(Function::SignatureMatch::Explicit == result.second);
    CPPUNIT_ASSERT(result.first);
    CPPUNIT_ASSERT_EQUAL(const_cast<const Function*>((*list)[0].get()), result.first);

    // Test implicit matching

    result = group->match({floatt, int32t}, C);
    CPPUNIT_ASSERT(Function::SignatureMatch::Implicit == result.second);
    CPPUNIT_ASSERT(result.first);
    CPPUNIT_ASSERT_EQUAL(const_cast<const Function*>((*list)[2].get()), result.first);

    // Test non matching

    result = group->match({doublet, doublet, doublet}, C);
    CPPUNIT_ASSERT(Function::SignatureMatch::None == result.second);
    CPPUNIT_ASSERT(!result.first);

    //
    // Test multi function

    group = axtestmulti(C);
    list = &group->list();

    // test explicit/implicit matching

    result = group->match({}, C);
    CPPUNIT_ASSERT(Function::SignatureMatch::Explicit == result.second);
    CPPUNIT_ASSERT(result.first);
    CPPUNIT_ASSERT_EQUAL(const_cast<const Function*>((*list)[0].get()), result.first);

    //

    result = group->match({doublet, doublet}, C);
    CPPUNIT_ASSERT(Function::SignatureMatch::Explicit == result.second);
    CPPUNIT_ASSERT(result.first);
    CPPUNIT_ASSERT_EQUAL(const_cast<const Function*>((*list)[2].get()), result.first);

    //

    result = group->match({int32t, doublet}, C);
    CPPUNIT_ASSERT(Function::SignatureMatch::Explicit == result.second);
    CPPUNIT_ASSERT(result.first);
    CPPUNIT_ASSERT_EQUAL(const_cast<const Function*>((*list)[3].get()), result.first);

    //

    result = group->match({int32t, int32t}, C);
#if LLVM_VERSION_MAJOR <= 15
    CPPUNIT_ASSERT(Function::SignatureMatch::Implicit == result.second);
#else
    CPPUNIT_ASSERT(Function::SignatureMatch::Ambiguous == result.second);
#endif
    CPPUNIT_ASSERT(result.first);
    CPPUNIT_ASSERT_EQUAL(const_cast<const Function*>((*list)[2].get()), result.first);

    //

    result = group->match({ArgInfo(llvm::ArrayType::get(llvm::Type::getInt32Ty(C), 1), 1)}, C);
    CPPUNIT_ASSERT(Function::SignatureMatch::Explicit == result.second);
    CPPUNIT_ASSERT(result.first);
    CPPUNIT_ASSERT_EQUAL(const_cast<const Function*>((*list)[5].get()), result.first);

    //

    result = group->match({ArgInfo(llvm::ArrayType::get(llvm::Type::getInt32Ty(C), 2), 1)}, C);
    CPPUNIT_ASSERT(Function::SignatureMatch::Explicit == result.second);
    CPPUNIT_ASSERT(result.first);
    CPPUNIT_ASSERT_EQUAL(const_cast<const Function*>((*list)[6].get()), result.first);
}
#endif

void
TestFunctionGroup::testExecute()
>>>>>>> 8348da23
{
    using openvdb::ax::codegen::LLVMType;
    using openvdb::ax::codegen::Function;
    using openvdb::ax::codegen::FunctionGroup;
    using openvdb::ax::codegen::NativeArguments;

    unittest_util::LLVMState state;
    llvm::LLVMContext& C = state.context();
    llvm::IRBuilder<> B(state.scratchBlock());

#if LLVM_VERSION_MAJOR <= 15
    auto get_args = [](const std::vector<llvm::Value*>& values) { return values; };
    auto get_called_fn = [](llvm::Value* value)
    {
        CPPUNIT_ASSERT(llvm::isa<llvm::CallInst>(value));
        auto call = llvm::cast<llvm::CallInst>(value);
        CPPUNIT_ASSERT(call);
        auto target = call->getCalledFunction();
        CPPUNIT_ASSERT(target);
        return target;
    };
#else
    auto get_args = [](const std::vector<llvm::Value*>& values)
    {
        NativeArguments args;
        for (auto& v : values) {
            llvm::Type* utype = v->getType();
            if (utype->isPointerTy()) {
                auto alloc = llvm::cast<llvm::AllocaInst>(v);
                CPPUNIT_ASSERT(alloc);
                utype = alloc->getAllocatedType();
            }
            args.AddArg(openvdb::ax::codegen::Value(v, utype));
        }
        return args;
    };
    auto get_called_fn = [](openvdb::ax::codegen::Value value)
    {
        CPPUNIT_ASSERT(llvm::isa<llvm::CallInst>(value.GetValue()));
        auto call = llvm::cast<llvm::CallInst>(value.GetValue());
        CPPUNIT_ASSERT(call);
        auto target = call->getCalledFunction();
        CPPUNIT_ASSERT(target);
        return target;
    };
#endif

    // test execution
    // test invalid arguments throws

    FunctionGroup::Ptr group(new FunctionGroup("empty", "", {}));
<<<<<<< HEAD
    ASSERT_TRUE(!group->execute(/*args*/{}, B, result));
=======
#if LLVM_VERSION_MAJOR <= 15
    llvm::Value* output = nullptr;

    CPPUNIT_ASSERT(!group->execute(/*args*/{}, B, output));
>>>>>>> 8348da23

    group = axtestscalar(C);
    const std::vector<Function::Ptr>* list = &group->list();

<<<<<<< HEAD
    ASSERT_TRUE(!group->execute({}, B, result));
    ASSERT_TRUE(!group->execute({
=======
    CPPUNIT_ASSERT(!group->execute({}, B, output));
    CPPUNIT_ASSERT(!group->execute({
>>>>>>> 8348da23
            B.getTrue(),
            B.getTrue()
        }, B, output));
#else
    // @note  Calling execute with invalid Arguments{} is UB. Only defined
    //   with NativeArguments{}
    CPPUNIT_ASSERT(!group->execute(NativeArguments{}, B));

    group = axtestscalar(C);
    const std::vector<Function::Ptr>* list = &group->list();

    CPPUNIT_ASSERT(!group->execute(NativeArguments{}, B));
    CPPUNIT_ASSERT(!group->execute(get_args({
            B.getTrue(),
            B.getTrue()
        }), B));
#endif

    // test llvm function calls - execute and get the called function.
    // check this is already inserted into the module and is expected
    // llvm::Function using create on the expected function signature

<<<<<<< HEAD
    args[0] = B.getTrue();
    result = group->execute(args, B);

    ASSERT_TRUE(result);
    ASSERT_TRUE(llvm::isa<llvm::CallInst>(result));
    call = llvm::cast<llvm::CallInst>(result);
    ASSERT_TRUE(call);
    target = call->getCalledFunction();
    ASSERT_TRUE(target);
    ASSERT_EQ((*list)[5]->create(state.module()), target);

    //

    args[0] = B.getInt16(1);
    result = group->execute(args, B);

    ASSERT_TRUE(result);
    ASSERT_TRUE(llvm::isa<llvm::CallInst>(result));
    call = llvm::cast<llvm::CallInst>(result);
    ASSERT_TRUE(call);
    target = call->getCalledFunction();
    ASSERT_TRUE(target);
    ASSERT_EQ((*list)[4]->create(state.module()), target);

    //

    args[0] = B.getInt32(1);
    result = group->execute(args, B);

    ASSERT_TRUE(result);
    ASSERT_TRUE(llvm::isa<llvm::CallInst>(result));
    call = llvm::cast<llvm::CallInst>(result);
    ASSERT_TRUE(call);
    target = call->getCalledFunction();
    ASSERT_TRUE(target);
    ASSERT_EQ((*list)[3]->create(state.module()), target);

    //

    args[0] = B.getInt64(1);
    result = group->execute(args, B);

    ASSERT_TRUE(result);
    ASSERT_TRUE(llvm::isa<llvm::CallInst>(result));
    call = llvm::cast<llvm::CallInst>(result);
    ASSERT_TRUE(call);
    target = call->getCalledFunction();
    ASSERT_TRUE(target);
    ASSERT_EQ((*list)[2]->create(state.module()), target);

    //

    args[0] = llvm::ConstantFP::get(llvm::Type::getFloatTy(C), 1.0f);
    result = group->execute(args, B);

    ASSERT_TRUE(result);
    ASSERT_TRUE(llvm::isa<llvm::CallInst>(result));
    call = llvm::cast<llvm::CallInst>(result);
    ASSERT_TRUE(call);
    target = call->getCalledFunction();
    ASSERT_TRUE(target);
    ASSERT_EQ((*list)[1]->create(state.module()), target);

    //

    args[0] = llvm::ConstantFP::get(llvm::Type::getDoubleTy(C), 1.0);
    result = group->execute(args, B);

    ASSERT_TRUE(result);
    ASSERT_TRUE(llvm::isa<llvm::CallInst>(result));
    call = llvm::cast<llvm::CallInst>(result);
    ASSERT_TRUE(call);
    target = call->getCalledFunction();
    ASSERT_TRUE(target);
    ASSERT_EQ((*list)[0]->create(state.module()), target);
=======
    auto result = group->execute(get_args({B.getTrue()}), B);
    CPPUNIT_ASSERT(result);
    CPPUNIT_ASSERT_EQUAL((*list)[5]->create(state.module()), get_called_fn(result));

    //

    result = group->execute(get_args({B.getInt16(1)}), B);
    CPPUNIT_ASSERT(result);
    CPPUNIT_ASSERT_EQUAL((*list)[4]->create(state.module()), get_called_fn(result));

    //

    result = group->execute(get_args({B.getInt32(1)}), B);
    CPPUNIT_ASSERT(result);
    CPPUNIT_ASSERT_EQUAL((*list)[3]->create(state.module()), get_called_fn(result));

    //

    result = group->execute(get_args({B.getInt64(1)}), B);
    CPPUNIT_ASSERT(result);
    CPPUNIT_ASSERT_EQUAL((*list)[2]->create(state.module()), get_called_fn(result));

    //

    result = group->execute(get_args({llvm::ConstantFP::get(llvm::Type::getFloatTy(C), 1.0f)}), B);
    CPPUNIT_ASSERT(result);
    CPPUNIT_ASSERT_EQUAL((*list)[1]->create(state.module()), get_called_fn(result));

    //

    result = group->execute(get_args({llvm::ConstantFP::get(llvm::Type::getDoubleTy(C), 1.0)}), B);
    CPPUNIT_ASSERT(result);
    CPPUNIT_ASSERT_EQUAL((*list)[0]->create(state.module()), get_called_fn(result));
>>>>>>> 8348da23

    //
    // Test multi function

    group = axtestmulti(C);
    list = &group->list();

<<<<<<< HEAD
    result = group->execute(args, B);
    ASSERT_TRUE(result);
    ASSERT_TRUE(llvm::isa<llvm::CallInst>(result));
    call = llvm::cast<llvm::CallInst>(result);
    ASSERT_TRUE(call);
    target = call->getCalledFunction();
    ASSERT_TRUE(target);
    ASSERT_EQ((*list)[0]->create(state.module()), target);

    //

    args.resize(1);
    args[0] = B.CreateAlloca(llvm::ArrayType::get(llvm::Type::getInt32Ty(C), 1));

    result = group->execute(args, B);
    ASSERT_TRUE(result);
    ASSERT_TRUE(llvm::isa<llvm::CallInst>(result));
    call = llvm::cast<llvm::CallInst>(result);
    ASSERT_TRUE(call);
    target = call->getCalledFunction();
    ASSERT_TRUE(target);
    ASSERT_EQ((*list)[5]->create(state.module()), target);

    //

    args[0] = B.CreateAlloca(llvm::ArrayType::get(llvm::Type::getInt32Ty(C), 2));

    result = group->execute(args, B);
    ASSERT_TRUE(result);
    ASSERT_TRUE(llvm::isa<llvm::CallInst>(result));
    call = llvm::cast<llvm::CallInst>(result);
    ASSERT_TRUE(call);
    target = call->getCalledFunction();
    ASSERT_TRUE(target);
    ASSERT_EQ((*list)[6]->create(state.module()), target);

    //

    args.resize(2);
    args[0] = llvm::ConstantFP::get(llvm::Type::getDoubleTy(C), 1.0);
    args[1] = llvm::ConstantFP::get(llvm::Type::getDoubleTy(C), 1.0);

    result = group->execute(args, B);
    ASSERT_TRUE(result);
    ASSERT_TRUE(llvm::isa<llvm::CallInst>(result));
    call = llvm::cast<llvm::CallInst>(result);
    ASSERT_TRUE(call);
    target = call->getCalledFunction();
    ASSERT_TRUE(target);
    ASSERT_EQ((*list)[2]->create(state.module()), target);
=======
    result = group->execute(get_args({}), B);
    CPPUNIT_ASSERT(result);
    CPPUNIT_ASSERT_EQUAL((*list)[0]->create(state.module()), get_called_fn(result));

    //

    result = group->execute(get_args({B.CreateAlloca(llvm::ArrayType::get(llvm::Type::getInt32Ty(C), 2))}), B);
    CPPUNIT_ASSERT(result);
    CPPUNIT_ASSERT_EQUAL((*list)[6]->create(state.module()), get_called_fn(result));

    //

    result = group->execute(get_args({B.CreateAlloca(llvm::ArrayType::get(llvm::Type::getInt32Ty(C), 3))}), B);
    CPPUNIT_ASSERT(result);
    CPPUNIT_ASSERT_EQUAL((*list)[7]->create(state.module()), get_called_fn(result));

    //

    result = group->execute(get_args({
        llvm::ConstantFP::get(llvm::Type::getDoubleTy(C), 1.0),
        llvm::ConstantFP::get(llvm::Type::getDoubleTy(C), 1.0)
    }), B);
    CPPUNIT_ASSERT(result);
    CPPUNIT_ASSERT_EQUAL((*list)[2]->create(state.module()), get_called_fn(result));
>>>>>>> 8348da23
}
<|MERGE_RESOLUTION|>--- conflicted
+++ resolved
@@ -130,13 +130,8 @@
     ASSERT_EQ(decl3, group->list()[2]);
 }
 
-<<<<<<< HEAD
+#if LLVM_VERSION_MAJOR <= 15
 TEST_F(TestFunctionGroup, testMatch)
-=======
-#if LLVM_VERSION_MAJOR <= 15
-void
-TestFunctionGroup::testMatch()
->>>>>>> 8348da23
 {
     using openvdb::ax::codegen::LLVMType;
     using openvdb::ax::codegen::Function;
@@ -371,13 +366,9 @@
     ASSERT_EQ(const_cast<const Function*>((*list)[6].get()), result);
 }
 
-<<<<<<< HEAD
-TEST_F(TestFunctionGroup, testExecute)
-=======
 #else
 
-void
-TestFunctionGroup::testMatch()
+TEST_F(TestFunctionGroup, testMatch)
 {
     using openvdb::ax::codegen::LLVMType;
     using openvdb::ax::codegen::Function;
@@ -402,93 +393,93 @@
     // test explicit matching
 
     auto result = group->match({int1t}, C);
-    CPPUNIT_ASSERT(Function::SignatureMatch::Explicit == result.second);
-    CPPUNIT_ASSERT(result.first);
-    CPPUNIT_ASSERT_EQUAL(const_cast<const Function*>((*list)[5].get()), result.first);
+    ASSERT_TRUE(Function::SignatureMatch::Explicit == result.second);
+    ASSERT_TRUE(result.first);
+    ASSERT_EQ(const_cast<const Function*>((*list)[5].get()), result.first);
 
     //
 
     result = group->match({int16t}, C);
-    CPPUNIT_ASSERT(Function::SignatureMatch::Explicit == result.second);
-    CPPUNIT_ASSERT(result.first);
-    CPPUNIT_ASSERT_EQUAL(const_cast<const Function*>((*list)[4].get()), result.first);
+    ASSERT_TRUE(Function::SignatureMatch::Explicit == result.second);
+    ASSERT_TRUE(result.first);
+    ASSERT_EQ(const_cast<const Function*>((*list)[4].get()), result.first);
 
     //
 
     result = group->match({int32t}, C);
-    CPPUNIT_ASSERT(Function::SignatureMatch::Explicit == result.second);
-    CPPUNIT_ASSERT(result.first);
-    CPPUNIT_ASSERT_EQUAL(const_cast<const Function*>((*list)[3].get()), result.first);
+    ASSERT_TRUE(Function::SignatureMatch::Explicit == result.second);
+    ASSERT_TRUE(result.first);
+    ASSERT_EQ(const_cast<const Function*>((*list)[3].get()), result.first);
 
     //
 
     result = group->match({int64t}, C);
-    CPPUNIT_ASSERT(Function::SignatureMatch::Explicit == result.second);
-    CPPUNIT_ASSERT(result.first);
-    CPPUNIT_ASSERT_EQUAL(const_cast<const Function*>((*list)[2].get()), result.first);
+    ASSERT_TRUE(Function::SignatureMatch::Explicit == result.second);
+    ASSERT_TRUE(result.first);
+    ASSERT_EQ(const_cast<const Function*>((*list)[2].get()), result.first);
 
     //
 
     result = group->match({floatt}, C);
-    CPPUNIT_ASSERT(Function::SignatureMatch::Explicit == result.second);
-    CPPUNIT_ASSERT(result.first);
-    CPPUNIT_ASSERT_EQUAL(const_cast<const Function*>((*list)[1].get()), result.first);
+    ASSERT_TRUE(Function::SignatureMatch::Explicit == result.second);
+    ASSERT_TRUE(result.first);
+    ASSERT_EQ(const_cast<const Function*>((*list)[1].get()), result.first);
 
     //
 
     result = group->match({doublet}, C);
-    CPPUNIT_ASSERT(Function::SignatureMatch::Explicit == result.second);
-    CPPUNIT_ASSERT(result.first);
-    CPPUNIT_ASSERT_EQUAL(const_cast<const Function*>((*list)[0].get()), result.first);
+    ASSERT_TRUE(Function::SignatureMatch::Explicit == result.second);
+    ASSERT_TRUE(result.first);
+    ASSERT_EQ(const_cast<const Function*>((*list)[0].get()), result.first);
 
     // test unsigned integers automatic type creation - these are not supported in the
     // language however can be constructed from the API. The function framework does
     // not differentiate between signed and unsigned integers
 
     result = group->match({ArgInfo(LLVMType<uint64_t>::get(C))}, C);
-    CPPUNIT_ASSERT(Function::SignatureMatch::Explicit == result.second);
-    CPPUNIT_ASSERT(result.first);
-    CPPUNIT_ASSERT_EQUAL(const_cast<const Function*>((*list)[2].get()), result.first);
+    ASSERT_TRUE(Function::SignatureMatch::Explicit == result.second);
+    ASSERT_TRUE(result.first);
+    ASSERT_EQ(const_cast<const Function*>((*list)[2].get()), result.first);
 
     // test implicit matching - types should match to the first available castable signature
     // which is always the void(double) "tsfd" function for all provided scalars
 
     result = group->match({int8t}, C);
 #if LLVM_VERSION_MAJOR <= 15
-    CPPUNIT_ASSERT(Function::SignatureMatch::Implicit == result.second);
+    ASSERT_TRUE(Function::SignatureMatch::Implicit == result.second);
 #else
-    CPPUNIT_ASSERT(Function::SignatureMatch::Ambiguous == result.second);
+    ASSERT_TRUE(Function::SignatureMatch::Ambiguous == result.second);
 #endif
-    CPPUNIT_ASSERT(result.first);
-    CPPUNIT_ASSERT_EQUAL(const_cast<const Function*>((*list)[0].get()), result.first);
+    ASSERT_TRUE(result.first);
+    ASSERT_EQ(const_cast<const Function*>((*list)[0].get()), result.first);
 
     // test invalid matching - Size matching returns the first function which matched
     // the size
 
     result = group->match({}, C);
-    CPPUNIT_ASSERT_EQUAL(Function::SignatureMatch::None, result.second);
-    CPPUNIT_ASSERT(!result.first);
+    ASSERT_EQ(Function::SignatureMatch::None, result.second);
+    ASSERT_TRUE(!result.first);
     result = group->match({}, C);
-    CPPUNIT_ASSERT(Function::SignatureMatch::None == result.second);
-    CPPUNIT_ASSERT(!result.first);
+    ASSERT_TRUE(Function::SignatureMatch::None == result.second);
+    ASSERT_TRUE(!result.first);
 
     //
 
     result = group->match({ArgInfo(int1t.GetUnderlyingType(), 1)}, C);
-    CPPUNIT_ASSERT(Function::SignatureMatch::Size == result.second);
-    CPPUNIT_ASSERT(!result.first);
+    ASSERT_TRUE(Function::SignatureMatch::Size == result.second);
+    ASSERT_TRUE(!result.first);
 
     //
 
     result = group->match({ArgInfo(llvm::ArrayType::get(llvm::Type::getInt1Ty(C), 1))}, C);
-    CPPUNIT_ASSERT(Function::SignatureMatch::Size == result.second);
-    CPPUNIT_ASSERT(!result.first);
+    ASSERT_TRUE(Function::SignatureMatch::Size == result.second);
+    ASSERT_TRUE(!result.first);
 
     //
 
     result = group->match({int1t, int1t}, C);
-    CPPUNIT_ASSERT(Function::SignatureMatch::None == result.second);
-    CPPUNIT_ASSERT(!result.first);
+    ASSERT_TRUE(Function::SignatureMatch::None == result.second);
+    ASSERT_TRUE(!result.first);
 
     //
     // Test varying argument size function
@@ -498,36 +489,36 @@
     list = &group->list();
 
     result = group->match({doublet, doublet}, C);
-    CPPUNIT_ASSERT(Function::SignatureMatch::Explicit == result.second);
-    CPPUNIT_ASSERT(result.first);
-    CPPUNIT_ASSERT_EQUAL(const_cast<const Function*>((*list)[2].get()), result.first);
+    ASSERT_TRUE(Function::SignatureMatch::Explicit == result.second);
+    ASSERT_TRUE(result.first);
+    ASSERT_EQ(const_cast<const Function*>((*list)[2].get()), result.first);
 
     //
 
     result = group->match({doublet}, C);
-    CPPUNIT_ASSERT(Function::SignatureMatch::Explicit == result.second);
-    CPPUNIT_ASSERT(result.first);
-    CPPUNIT_ASSERT_EQUAL(const_cast<const Function*>((*list)[1].get()), result.first);
+    ASSERT_TRUE(Function::SignatureMatch::Explicit == result.second);
+    ASSERT_TRUE(result.first);
+    ASSERT_EQ(const_cast<const Function*>((*list)[1].get()), result.first);
 
     //
 
     result = group->match({}, C);
-    CPPUNIT_ASSERT(Function::SignatureMatch::Explicit == result.second);
-    CPPUNIT_ASSERT(result.first);
-    CPPUNIT_ASSERT_EQUAL(const_cast<const Function*>((*list)[0].get()), result.first);
+    ASSERT_TRUE(Function::SignatureMatch::Explicit == result.second);
+    ASSERT_TRUE(result.first);
+    ASSERT_EQ(const_cast<const Function*>((*list)[0].get()), result.first);
 
     // Test implicit matching
 
     result = group->match({floatt, int32t}, C);
-    CPPUNIT_ASSERT(Function::SignatureMatch::Implicit == result.second);
-    CPPUNIT_ASSERT(result.first);
-    CPPUNIT_ASSERT_EQUAL(const_cast<const Function*>((*list)[2].get()), result.first);
+    ASSERT_TRUE(Function::SignatureMatch::Implicit == result.second);
+    ASSERT_TRUE(result.first);
+    ASSERT_EQ(const_cast<const Function*>((*list)[2].get()), result.first);
 
     // Test non matching
 
     result = group->match({doublet, doublet, doublet}, C);
-    CPPUNIT_ASSERT(Function::SignatureMatch::None == result.second);
-    CPPUNIT_ASSERT(!result.first);
+    ASSERT_TRUE(Function::SignatureMatch::None == result.second);
+    ASSERT_TRUE(!result.first);
 
     //
     // Test multi function
@@ -538,54 +529,52 @@
     // test explicit/implicit matching
 
     result = group->match({}, C);
-    CPPUNIT_ASSERT(Function::SignatureMatch::Explicit == result.second);
-    CPPUNIT_ASSERT(result.first);
-    CPPUNIT_ASSERT_EQUAL(const_cast<const Function*>((*list)[0].get()), result.first);
+    ASSERT_TRUE(Function::SignatureMatch::Explicit == result.second);
+    ASSERT_TRUE(result.first);
+    ASSERT_EQ(const_cast<const Function*>((*list)[0].get()), result.first);
 
     //
 
     result = group->match({doublet, doublet}, C);
-    CPPUNIT_ASSERT(Function::SignatureMatch::Explicit == result.second);
-    CPPUNIT_ASSERT(result.first);
-    CPPUNIT_ASSERT_EQUAL(const_cast<const Function*>((*list)[2].get()), result.first);
+    ASSERT_TRUE(Function::SignatureMatch::Explicit == result.second);
+    ASSERT_TRUE(result.first);
+    ASSERT_EQ(const_cast<const Function*>((*list)[2].get()), result.first);
 
     //
 
     result = group->match({int32t, doublet}, C);
-    CPPUNIT_ASSERT(Function::SignatureMatch::Explicit == result.second);
-    CPPUNIT_ASSERT(result.first);
-    CPPUNIT_ASSERT_EQUAL(const_cast<const Function*>((*list)[3].get()), result.first);
+    ASSERT_TRUE(Function::SignatureMatch::Explicit == result.second);
+    ASSERT_TRUE(result.first);
+    ASSERT_EQ(const_cast<const Function*>((*list)[3].get()), result.first);
 
     //
 
     result = group->match({int32t, int32t}, C);
 #if LLVM_VERSION_MAJOR <= 15
-    CPPUNIT_ASSERT(Function::SignatureMatch::Implicit == result.second);
+    ASSERT_TRUE(Function::SignatureMatch::Implicit == result.second);
 #else
-    CPPUNIT_ASSERT(Function::SignatureMatch::Ambiguous == result.second);
+    ASSERT_TRUE(Function::SignatureMatch::Ambiguous == result.second);
 #endif
-    CPPUNIT_ASSERT(result.first);
-    CPPUNIT_ASSERT_EQUAL(const_cast<const Function*>((*list)[2].get()), result.first);
+    ASSERT_TRUE(result.first);
+    ASSERT_EQ(const_cast<const Function*>((*list)[2].get()), result.first);
 
     //
 
     result = group->match({ArgInfo(llvm::ArrayType::get(llvm::Type::getInt32Ty(C), 1), 1)}, C);
-    CPPUNIT_ASSERT(Function::SignatureMatch::Explicit == result.second);
-    CPPUNIT_ASSERT(result.first);
-    CPPUNIT_ASSERT_EQUAL(const_cast<const Function*>((*list)[5].get()), result.first);
+    ASSERT_TRUE(Function::SignatureMatch::Explicit == result.second);
+    ASSERT_TRUE(result.first);
+    ASSERT_EQ(const_cast<const Function*>((*list)[5].get()), result.first);
 
     //
 
     result = group->match({ArgInfo(llvm::ArrayType::get(llvm::Type::getInt32Ty(C), 2), 1)}, C);
-    CPPUNIT_ASSERT(Function::SignatureMatch::Explicit == result.second);
-    CPPUNIT_ASSERT(result.first);
-    CPPUNIT_ASSERT_EQUAL(const_cast<const Function*>((*list)[6].get()), result.first);
+    ASSERT_TRUE(Function::SignatureMatch::Explicit == result.second);
+    ASSERT_TRUE(result.first);
+    ASSERT_EQ(const_cast<const Function*>((*list)[6].get()), result.first);
 }
 #endif
 
-void
-TestFunctionGroup::testExecute()
->>>>>>> 8348da23
+TEST_F(TestFunctionGroup, testExecute)
 {
     using openvdb::ax::codegen::LLVMType;
     using openvdb::ax::codegen::Function;
@@ -600,11 +589,11 @@
     auto get_args = [](const std::vector<llvm::Value*>& values) { return values; };
     auto get_called_fn = [](llvm::Value* value)
     {
-        CPPUNIT_ASSERT(llvm::isa<llvm::CallInst>(value));
+        EXPECT_TRUE(llvm::isa<llvm::CallInst>(value));
         auto call = llvm::cast<llvm::CallInst>(value);
-        CPPUNIT_ASSERT(call);
+        EXPECT_TRUE(call);
         auto target = call->getCalledFunction();
-        CPPUNIT_ASSERT(target);
+        EXPECT_TRUE(target);
         return target;
     };
 #else
@@ -615,7 +604,7 @@
             llvm::Type* utype = v->getType();
             if (utype->isPointerTy()) {
                 auto alloc = llvm::cast<llvm::AllocaInst>(v);
-                CPPUNIT_ASSERT(alloc);
+                EXPECT_TRUE(alloc);
                 utype = alloc->getAllocatedType();
             }
             args.AddArg(openvdb::ax::codegen::Value(v, utype));
@@ -624,11 +613,11 @@
     };
     auto get_called_fn = [](openvdb::ax::codegen::Value value)
     {
-        CPPUNIT_ASSERT(llvm::isa<llvm::CallInst>(value.GetValue()));
+        EXPECT_TRUE(llvm::isa<llvm::CallInst>(value.GetValue()));
         auto call = llvm::cast<llvm::CallInst>(value.GetValue());
-        CPPUNIT_ASSERT(call);
+        EXPECT_TRUE(call);
         auto target = call->getCalledFunction();
-        CPPUNIT_ASSERT(target);
+        EXPECT_TRUE(target);
         return target;
     };
 #endif
@@ -637,38 +626,29 @@
     // test invalid arguments throws
 
     FunctionGroup::Ptr group(new FunctionGroup("empty", "", {}));
-<<<<<<< HEAD
-    ASSERT_TRUE(!group->execute(/*args*/{}, B, result));
-=======
 #if LLVM_VERSION_MAJOR <= 15
     llvm::Value* output = nullptr;
 
-    CPPUNIT_ASSERT(!group->execute(/*args*/{}, B, output));
->>>>>>> 8348da23
+    ASSERT_TRUE(!group->execute(/*args*/{}, B, output));
 
     group = axtestscalar(C);
     const std::vector<Function::Ptr>* list = &group->list();
 
-<<<<<<< HEAD
-    ASSERT_TRUE(!group->execute({}, B, result));
+    ASSERT_TRUE(!group->execute({}, B, output));
     ASSERT_TRUE(!group->execute({
-=======
-    CPPUNIT_ASSERT(!group->execute({}, B, output));
-    CPPUNIT_ASSERT(!group->execute({
->>>>>>> 8348da23
             B.getTrue(),
             B.getTrue()
         }, B, output));
 #else
     // @note  Calling execute with invalid Arguments{} is UB. Only defined
     //   with NativeArguments{}
-    CPPUNIT_ASSERT(!group->execute(NativeArguments{}, B));
+    ASSERT_TRUE(!group->execute(NativeArguments{}, B));
 
     group = axtestscalar(C);
     const std::vector<Function::Ptr>* list = &group->list();
 
-    CPPUNIT_ASSERT(!group->execute(NativeArguments{}, B));
-    CPPUNIT_ASSERT(!group->execute(get_args({
+    ASSERT_TRUE(!group->execute(NativeArguments{}, B));
+    ASSERT_TRUE(!group->execute(get_args({
             B.getTrue(),
             B.getTrue()
         }), B));
@@ -678,117 +658,39 @@
     // check this is already inserted into the module and is expected
     // llvm::Function using create on the expected function signature
 
-<<<<<<< HEAD
-    args[0] = B.getTrue();
-    result = group->execute(args, B);
-
-    ASSERT_TRUE(result);
-    ASSERT_TRUE(llvm::isa<llvm::CallInst>(result));
-    call = llvm::cast<llvm::CallInst>(result);
-    ASSERT_TRUE(call);
-    target = call->getCalledFunction();
-    ASSERT_TRUE(target);
-    ASSERT_EQ((*list)[5]->create(state.module()), target);
-
-    //
-
-    args[0] = B.getInt16(1);
-    result = group->execute(args, B);
-
-    ASSERT_TRUE(result);
-    ASSERT_TRUE(llvm::isa<llvm::CallInst>(result));
-    call = llvm::cast<llvm::CallInst>(result);
-    ASSERT_TRUE(call);
-    target = call->getCalledFunction();
-    ASSERT_TRUE(target);
-    ASSERT_EQ((*list)[4]->create(state.module()), target);
-
-    //
-
-    args[0] = B.getInt32(1);
-    result = group->execute(args, B);
-
-    ASSERT_TRUE(result);
-    ASSERT_TRUE(llvm::isa<llvm::CallInst>(result));
-    call = llvm::cast<llvm::CallInst>(result);
-    ASSERT_TRUE(call);
-    target = call->getCalledFunction();
-    ASSERT_TRUE(target);
-    ASSERT_EQ((*list)[3]->create(state.module()), target);
-
-    //
-
-    args[0] = B.getInt64(1);
-    result = group->execute(args, B);
-
-    ASSERT_TRUE(result);
-    ASSERT_TRUE(llvm::isa<llvm::CallInst>(result));
-    call = llvm::cast<llvm::CallInst>(result);
-    ASSERT_TRUE(call);
-    target = call->getCalledFunction();
-    ASSERT_TRUE(target);
-    ASSERT_EQ((*list)[2]->create(state.module()), target);
-
-    //
-
-    args[0] = llvm::ConstantFP::get(llvm::Type::getFloatTy(C), 1.0f);
-    result = group->execute(args, B);
-
-    ASSERT_TRUE(result);
-    ASSERT_TRUE(llvm::isa<llvm::CallInst>(result));
-    call = llvm::cast<llvm::CallInst>(result);
-    ASSERT_TRUE(call);
-    target = call->getCalledFunction();
-    ASSERT_TRUE(target);
-    ASSERT_EQ((*list)[1]->create(state.module()), target);
-
-    //
-
-    args[0] = llvm::ConstantFP::get(llvm::Type::getDoubleTy(C), 1.0);
-    result = group->execute(args, B);
-
-    ASSERT_TRUE(result);
-    ASSERT_TRUE(llvm::isa<llvm::CallInst>(result));
-    call = llvm::cast<llvm::CallInst>(result);
-    ASSERT_TRUE(call);
-    target = call->getCalledFunction();
-    ASSERT_TRUE(target);
-    ASSERT_EQ((*list)[0]->create(state.module()), target);
-=======
     auto result = group->execute(get_args({B.getTrue()}), B);
-    CPPUNIT_ASSERT(result);
-    CPPUNIT_ASSERT_EQUAL((*list)[5]->create(state.module()), get_called_fn(result));
+    ASSERT_TRUE(result);
+    ASSERT_EQ((*list)[5]->create(state.module()), get_called_fn(result));
 
     //
 
     result = group->execute(get_args({B.getInt16(1)}), B);
-    CPPUNIT_ASSERT(result);
-    CPPUNIT_ASSERT_EQUAL((*list)[4]->create(state.module()), get_called_fn(result));
+    ASSERT_TRUE(result);
+    ASSERT_EQ((*list)[4]->create(state.module()), get_called_fn(result));
 
     //
 
     result = group->execute(get_args({B.getInt32(1)}), B);
-    CPPUNIT_ASSERT(result);
-    CPPUNIT_ASSERT_EQUAL((*list)[3]->create(state.module()), get_called_fn(result));
+    ASSERT_TRUE(result);
+    ASSERT_EQ((*list)[3]->create(state.module()), get_called_fn(result));
 
     //
 
     result = group->execute(get_args({B.getInt64(1)}), B);
-    CPPUNIT_ASSERT(result);
-    CPPUNIT_ASSERT_EQUAL((*list)[2]->create(state.module()), get_called_fn(result));
+    ASSERT_TRUE(result);
+    ASSERT_EQ((*list)[2]->create(state.module()), get_called_fn(result));
 
     //
 
     result = group->execute(get_args({llvm::ConstantFP::get(llvm::Type::getFloatTy(C), 1.0f)}), B);
-    CPPUNIT_ASSERT(result);
-    CPPUNIT_ASSERT_EQUAL((*list)[1]->create(state.module()), get_called_fn(result));
+    ASSERT_TRUE(result);
+    ASSERT_EQ((*list)[1]->create(state.module()), get_called_fn(result));
 
     //
 
     result = group->execute(get_args({llvm::ConstantFP::get(llvm::Type::getDoubleTy(C), 1.0)}), B);
-    CPPUNIT_ASSERT(result);
-    CPPUNIT_ASSERT_EQUAL((*list)[0]->create(state.module()), get_called_fn(result));
->>>>>>> 8348da23
+    ASSERT_TRUE(result);
+    ASSERT_EQ((*list)[0]->create(state.module()), get_called_fn(result));
 
     //
     // Test multi function
@@ -796,73 +698,21 @@
     group = axtestmulti(C);
     list = &group->list();
 
-<<<<<<< HEAD
-    result = group->execute(args, B);
-    ASSERT_TRUE(result);
-    ASSERT_TRUE(llvm::isa<llvm::CallInst>(result));
-    call = llvm::cast<llvm::CallInst>(result);
-    ASSERT_TRUE(call);
-    target = call->getCalledFunction();
-    ASSERT_TRUE(target);
-    ASSERT_EQ((*list)[0]->create(state.module()), target);
-
-    //
-
-    args.resize(1);
-    args[0] = B.CreateAlloca(llvm::ArrayType::get(llvm::Type::getInt32Ty(C), 1));
-
-    result = group->execute(args, B);
-    ASSERT_TRUE(result);
-    ASSERT_TRUE(llvm::isa<llvm::CallInst>(result));
-    call = llvm::cast<llvm::CallInst>(result);
-    ASSERT_TRUE(call);
-    target = call->getCalledFunction();
-    ASSERT_TRUE(target);
-    ASSERT_EQ((*list)[5]->create(state.module()), target);
-
-    //
-
-    args[0] = B.CreateAlloca(llvm::ArrayType::get(llvm::Type::getInt32Ty(C), 2));
-
-    result = group->execute(args, B);
-    ASSERT_TRUE(result);
-    ASSERT_TRUE(llvm::isa<llvm::CallInst>(result));
-    call = llvm::cast<llvm::CallInst>(result);
-    ASSERT_TRUE(call);
-    target = call->getCalledFunction();
-    ASSERT_TRUE(target);
-    ASSERT_EQ((*list)[6]->create(state.module()), target);
-
-    //
-
-    args.resize(2);
-    args[0] = llvm::ConstantFP::get(llvm::Type::getDoubleTy(C), 1.0);
-    args[1] = llvm::ConstantFP::get(llvm::Type::getDoubleTy(C), 1.0);
-
-    result = group->execute(args, B);
-    ASSERT_TRUE(result);
-    ASSERT_TRUE(llvm::isa<llvm::CallInst>(result));
-    call = llvm::cast<llvm::CallInst>(result);
-    ASSERT_TRUE(call);
-    target = call->getCalledFunction();
-    ASSERT_TRUE(target);
-    ASSERT_EQ((*list)[2]->create(state.module()), target);
-=======
     result = group->execute(get_args({}), B);
-    CPPUNIT_ASSERT(result);
-    CPPUNIT_ASSERT_EQUAL((*list)[0]->create(state.module()), get_called_fn(result));
+    ASSERT_TRUE(result);
+    ASSERT_EQ((*list)[0]->create(state.module()), get_called_fn(result));
 
     //
 
     result = group->execute(get_args({B.CreateAlloca(llvm::ArrayType::get(llvm::Type::getInt32Ty(C), 2))}), B);
-    CPPUNIT_ASSERT(result);
-    CPPUNIT_ASSERT_EQUAL((*list)[6]->create(state.module()), get_called_fn(result));
+    ASSERT_TRUE(result);
+    ASSERT_EQ((*list)[6]->create(state.module()), get_called_fn(result));
 
     //
 
     result = group->execute(get_args({B.CreateAlloca(llvm::ArrayType::get(llvm::Type::getInt32Ty(C), 3))}), B);
-    CPPUNIT_ASSERT(result);
-    CPPUNIT_ASSERT_EQUAL((*list)[7]->create(state.module()), get_called_fn(result));
+    ASSERT_TRUE(result);
+    ASSERT_EQ((*list)[7]->create(state.module()), get_called_fn(result));
 
     //
 
@@ -870,7 +720,6 @@
         llvm::ConstantFP::get(llvm::Type::getDoubleTy(C), 1.0),
         llvm::ConstantFP::get(llvm::Type::getDoubleTy(C), 1.0)
     }), B);
-    CPPUNIT_ASSERT(result);
-    CPPUNIT_ASSERT_EQUAL((*list)[2]->create(state.module()), get_called_fn(result));
->>>>>>> 8348da23
+    ASSERT_TRUE(result);
+    ASSERT_EQ((*list)[2]->create(state.module()), get_called_fn(result));
 }
