/**

@page changes Release Notes

@htmlonly <a name="v7_1_0_changes"></a>@endhtmlonly
@par
<B>Version 7.1.0</B> - <I>In Development</I>

@par
Improvements:
- Added GroupWriteHandle::setUnsafe() for faster performance when the group
  array is known to be in-core and non-uniform.
- Add support for default value metadata when creating AttributeArrays or
  appending to an AttributeSet.

@par
Improvements:
- Added GroupWriteHandle::setUnsafe() for faster performance when the group
  array is known to be in-core and non-uniform.
- Improved the CMake build for the OpenVDB Houdini library on Windows.
  <I>[Reported&nbsp;by&nbsp;Ian&nbsp;Woodward]</I>
- Remove some logic for compilers older than Visual&nbsp;Studio&nbsp;2019.

@par
Bug fixes:
- Fixed a bug where grids with no active values might return true when the
  method <TT>evalActiveVoxelBoundingBox</TT> is called. The correct behavior is to
  only return true if the grid contains any active values.
<<<<<<< HEAD

@par
API changes:
- Removed a number of deprecated point methods.
=======
- Fixed a sign propagation bug in @vdblink::tools::traceExteriorBoundaries()
  tools::traceExteriorBoundaries@endlink used by @vdblink::tools::meshToVolume()
  tools::meshToVolume@endlink. This could cause values to not be propagated across
  node boundaries, leading to voxels incorrectly being marked as inside the
  isosurface.
  <I>[Contributed&nbsp;by&nbsp;Tristan&nbsp;Barback]</I>
>>>>>>> 5f9ff015

@par
Houdini:
- Platonic SOP is now verbified.
- Extend all SOP references to support VDB Points.


@htmlonly <a name="v7_0_0_changes"></a>@endhtmlonly
@par
<B>Version 7.0.0</B> - <I>December 6, 2019</I>

@par
<BLOCKQUOTE>
Some changes in this release (see @ref v7_0_0_ABI_changes "ABI changes" below)
alter the grid&nbsp;ABI so that it is incompatible with earlier versions of
the OpenVDB library, such as the ones built into Houdini up to and including
Houdini&nbsp;18.
To preserve ABI compatibility, when compiling OpenVDB or any dependent code
define the macro <TT>OPENVDB_ABI_VERSION_NUMBER=</TT><I>N</I>, where,
for example, <I>N</I> is 5 for Houdini&nbsp;17.0 and&nbsp;17.5 and 6 for
Houdini&nbsp;18.0.

As of this release, a C++14 compiler is required and the oldest supported
Houdini version is 17.0.
</BLOCKQUOTE>

@par
New features:
- @vdblink{tools::LevelSetMeasure, tools::LevelSetMeasure} can now compute multiple
  types of curvatures (averge and total Gaussian and mean curvature) as well as
  Euler characteristic and genus of level set surfaces.
- Most stencil classes now have an intersection method that detcts the axial
  directions of zero-crossings (as oppose to the existing boolean intersection test).
- The @vdblink{math::CurvatureStencil, math::CurvatureStencil} can now compute
  Gaussian and principal curvatures (in addition to mean curvature).
- Added @vdblink{tree::Tree::nodeCount,Tree::nodeCount}, which counts
  the number and type of nodes in a tree very efficiently.
- Added new @vdblink::tree::RootNode::addChild() RootNode::addChild@endlink and
  @vdblink::tree::InternalNode::addChild() InternalNode::addChild@endlink methods to
  allow the insertion of child nodes directly.

@par
Improvements:
- The minimum ABI for OpenVDB is now always enforced through CMake
  separately from other minimum dependency version variables.
- Added support for CMake 3.12 compatible @c Xxx_ROOT variables.
- Replaced the CMake @c USE_SYSTEM_LIBRARY_PATHS option with
  @c DISABLE_CMAKE_SEARCH_PATHS and removed the hard coded list of
  @c SYSTEM_LIBRARY_PATHS in favor of using CMake's default search procedure.
  @c SYSTEM_LIBRARY_PATHS can still be used as a global list of paths for all
  dependency searches.
- Improvements to OpenVDB's CMake module setup order in regards to CMake
  policy, minimum version and project calls.
- Replaced occurrences of boost::scoped_array with std::unique_ptr.
- Added an OPENVDB_SIMD option to CMake to optionally define SSE4.2 and
  AVX compiler flags, this is switched off by default.
- Made various small changes to improve Visual Studio compatiblity and
  deprecate some logic for compilers older than Visual Studio&nbsp;2017.
- Standardized CMake install locations using GNUInstallDirs. Importantly,
  this changes the default library installation folder from lib to lib64
  on some 64-bit systems, or to lib/multiarch-tuple on Debian
  <I>[Contributed&nbsp;by&nbsp;David&nbsp;Aguilar]</I>
- Added SIMD intrinsics to a few common NodeMask methods.
  <I>[Contributed&nbsp;by&nbsp;Konstantin]</I>

@par
Bug fixes:
- Fixed a bug in <TT>FindJemalloc.cmake</TT> where paths were not being handled
  correctly.
- Fixed a Windows build issue in openvdb_render.
- Fixed a non deterministic threading bug in @vdblink::tools::meshToVolume()
  mesh to volume@endlink during polygon voxelization which could result in
  different distance values.

@anchor v7_0_0_ABI_changes
@par
ABI changes:
- OpFactory destructor is now virtual as of ABI=7
- Added new virtual methods for copying const grids and replacing
  the metadata and/or the transform -
  @vdblink::GridBase::copyGridReplacingMetadata() GridBase::copyGridReplacingMetadata@endlink,
  @vdblink::GridBase::copyGridReplacingTransform() GridBase::copyGridReplacingTransform@endlink
  and @vdblink::GridBase::copyGridReplacingMetadataAndTransform()
  GridBase::copyGridReplacingMetadataAndTransform@endlink.
- AttributeArray copy constructor is now thread-safe.

@par
API changes:
- @vdblink{tools::VolumeToMesh::pointList(),VolumeToMesh::pointList} and
  @vdblink{tools::VolumeToMesh::polygonPoolList(),VolumeToMesh::polygonPoolList}
  now return a std::unique_ptr instead of a boost::scoped_array.
- @vdblink::points::AttributeArray::copyUncompressed() AttributeArray::copyUncompressed@endlink
  is now deprecated.

@par
Python:
- Removed the requirement of CMake&nbsp;3.14 for NumPy usage.
- Added support for Boost versions 1.65 and later when building
  the Python module with NumPy support through CMake.
- Improved CMake Python3 support.
- The Python Module is now disabled by default in CMake.

@par
Houdini:
- Fixed a bug in the Points Convert SOP during conversion from
  Houdini geometry to OpenVDB Points, where point group information could
  end up corrupted or cause a crash with non-contiguous point offsets (mesh
  inputs).
- Threaded the population of point group memberships during conversion from
  Houdini geometry to OpenVDB Points
- Added logic to the Rasterize&nbsp;Points SOP to suppress the output of
  non-finite attribute values due to subnormal input densities.
- Introduced a position compression option to the Scatter&nbsp;SOP for VDB
  Points and default to 16-bit fixed point.


@htmlonly <a name="v6_2_1_changes"></a>@endhtmlonly
@par
<B>Version 6.2.1</B> - <I>September 30, 2019</I>

@par
Bug fixes:
- Fixed a crash that arose from an inadvertent ABI change of an I/O class
  with the 6.2.0 release.
  The crash occured when attempting to write out
  a point data grid using an I/O routine from a different version of
  OpenVDB than the one with which the grid was authored and when
  one of those OpenVDB versions was 6.2.0.


@htmlonly <a name="v6_2_0_changes"></a>@endhtmlonly
@par
<B>Version 6.2.0</B> - <I>September 18, 2019</I>

@par
New features:
- Added @vdblink{tools::FindActiveValues,FindActiveValues}, which counts
  the active values in a tree that intersect a given bounding box.
- Added @vdblink{io::DelayedLoadMetadata,DelayedLoadMetadata}, which stores
  mask offsets and compression sizes on write to accelerate delayed load
  reading.

@par
Improvements:
- @vdblink{tree::LeafNode::modifyValue(),LeafNode::modifyValue} and
  @vdblink{tree::LeafNode::modifyValueAndActiveState(),
  LeafNode::modifyValueAndActiveState} now modify voxel values
  in place for improved performance.
- Added @vdblink{math::isInfinite(),math::isInfinite} and
  @vdblink{math::isNan(),math::isNan} to resolve Visual&nbsp;Studio
  compatibility issues with integer types.
- Made minor performance improvements to moving and filtering VDB points.
- Improved performance related to a mutex contention when appending
  multiple @vdblink{points::AttributeArray,AttributeArray}<I></I>s
  in parallel through various point operations.
- Significantly improved the performance of
  @vdblink::tools::createLevelSetSphere() createLevelSetSphere@endlink
  using threading.
- Improved directory and file path lookups of some CMake commands in
  the root <TT>CMakeLists.txt</TT>.
  <I>[Reported&nbsp;by&nbsp;Daniel&nbsp;Elliott]</I>
- Improved CMake support for GLFW versions 3.1 and later.
- <TT>FindOpenVDB.cmake</TT> now correctly propagates @c CXX version
  requirements.
- Added CMake support for linking against Jemalloc and TBB&nbsp;malloc
  and enabled Jemalloc by default for Linux and non-Maya builds
  and TBB&nbsp;malloc for all other builds.
- Added a @c USE_COLORED_OUTPUT option to CMake to display compiler output
  in color.
- Added an @c OPENVDB_CODE_COVERAGE option to CMake.
- CMake now automatically detects and configures the CXX11 ABI requirement
  for Houdini builds.
- CMake now issues deprecation warnings for 2017 VFX Reference Platform
  version dependencies. In particular, C++11-only compilers are now
  deprecated; OpenVDB&nbsp;7.0 will require a C++14-compatible compiler.

@par
Bug fixes:
- Replaced @b std::vector with @b std::deque as the underlying container
  for @vdblink{util::PagedArray,PagedArray}, to address a rare crash
  when reading from multiple threads while writing from another thread.
- Fixed a bug that could cause an empty
  @vdblink{math::CoordBBox::volume(),CoordBBox} to report nonzero volume.
- Fixed a bug in
  @vdblink{tools::computeScalarPotential(),computeScalarPotential}
  that could produce a corrupt result due to invalid memory access.
  <I>[Reported&nbsp;by&nbsp;Edwin&nbsp;Braun]</I>
- Partially reverted the
  @vdblink{tools::ClosestSurfacePoint,ClosestSurfacePoint}
  tool&rsquo;s distance calculations to their pre-OpenVDB&nbsp;5.0 behavior
  to address a bug in the
  @vdblink{tools::fillWithSpheres(),fillWithSpheres} tool
  that caused generated spheres to sometimes extend outside the target volume.
- CMake now correctly sets rpaths for the unit test binary.
- Addressed a Valgrind warning by allocating the point attribute array
  @vdblink{points::AttributeArray::registerType,registry}
  using a Meyers singleton.
  <I>[Contributed&nbsp;by&nbsp;Autodesk]</I>

@par
ABI changes:
- ABI versions&nbsp;3 and older are now deprecated, and support for them will
  be removed in a future release.
  Until then, define the macro @c OPENVDB_USE_DEPRECATED_ABI (or set the
  CMake @c OPENVDB_USE_DEPRECATED_ABI option to @c ON) to suppress deprecation
  messages when compiling OpenVDB or dependent code.

@par
API changes:
- Changed @vdblink{points::RandomLeafFilter::LeafMap,RandomLeafFilter::LeafMap}
  from a @b std::map to a @b std::unordered_map.
- Removed the @b TableT template argument from
  @vdblink{util::PagedArray,PagedArray}.
  The table type is now hardcoded to @b std::deque.
- The minimum supported version of GLFW is now&nbsp;3.1.

@par
Python:
- CMake now always produces a <TT>.so</TT> for the Python module
  on Linux and Unix platforms.
- Fixed a compile-time error when building the Python module for Python&nbsp;3.
  <I>[Reported&nbsp;by&nbsp;yurivict]</I>

@par
Houdini:
- OpenVDB SOPs are now displayed in an ASWF sub-menu of the VDB tab menu.
- Added API documentation and examples.
- Added @hvdblink{GEOvdbApply,GEOvdbApply}, which invokes a functor
  on a VDB primitive if the resolved grid type is a member of
  a given type list.
- Fixed a regression in the Fill&nbsp;SOP that caused it to modify VDBs
  in the input detail.
- The Combine&nbsp;SOP no longer crashes in <B>Copy&nbsp;B</B> mode when the
  destination is not a&nbsp;VDB.
- Added an @hulink{OpFactory::addSpareData(),OpFactory::addSpareData} method
  and @hulink{addOperatorSpareData(),addOperatorSpareData} and
  @hulink{getOperatorSpareData(),getOperatorSpareData} functions
  to manage spare data associated with operator types.
- Added an @c opsparedata HScript command and @c hou.NodeType.spareData
  and @c hou.NodeType.spareDataDict methods to retrieve spare data
  associated with operator types.
- Added a <TT>pythonrc.py</TT> startup script to set the tab menu visibility
  of nodes and their native Houdini equivalents, based on an
  <TT>OPENVDB_OPHIDE_POLICY</TT> environment variable.
- Added an @hulink{OpFactory::setInvisible(),OpFactory::setInvisible} method
  to hide nodes from tab menus.
- Added an
  @hvdblink{OpenVDBOpFactory::setNativeName(),OpenVDBOpFactory::setNativeName}
  method to pair OpenVDB nodes with their native Houdini equivalents.
- Added an @hulink{OpPolicy::getTabSubMenuPath(),OpPolicy::getTabSubMenuPath}
  method to allow @b OpPolicy subclasses to provide their own tab sub-menu path.
- OpenVDB nodes now override @b OP_Operator::getVersion to return
  a version string of the form @c "vdb6.2.0 houdini18.0.222".


@htmlonly <a name="v6_1_0_changes"></a>@endhtmlonly
@par
<B>Version 6.1.0</B> - <I>May 8, 2019</I>

@par
<BLOCKQUOTE>
As of this release, the oldest supported Houdini version is&nbsp;16.5.
</BLOCKQUOTE>

@par
New features:
- Added new @vdblink::QuatTraits QuatTraits@endlink,
  @vdblink::MatTraits MatTraits@endlink and
  @vdblink::ValueTraits ValueTraits@endlink type traits to complement
  @vdblink::VecTraits VecTraits@endlink and added an
  @vdblink::IsSpecializationOf IsSpecializationOf@endlink
  helper metafunction.
- Added support for @vdblink::Vec4SMetadata Vec4s@endlink,
  @vdblink::Vec4DMetadata Vec4d@endlink
  and @vdblink::Vec4IMetadata Vec4i@endlink metadata.
- Added a generic @vdblink::TypeList TypeList@endlink class.
- Added @vdblink::GridBase::apply() GridBase::apply@endlink,
  which invokes a functor on a grid if the resolved grid type
  is a member of a given type list.
- Added @vdblink::util::printTime() printTime@endlink, which outputs
  nicely formatted time information.
- Added a @link std::hash<openvdb::math::Coord> std::hash<Coord>@endlink
  template specialization.
- Added @vdblink::math::CoordBBox::moveMin moveMin@endlink and
  @vdblink::math::CoordBBox::moveMax moveMax@endlink methods to
  @vdblink::math::CoordBBox CoordBBox@endlink.

@par
Improvements:
- @vdblink::util::CpuTimer CpuTimer@endlink now makes use of
  @vdblink::util::printTime() printTime@endlink for nicer output,
  and its API has been improved.
- Significantly improved the performance of point data grid string attribute
  generation.
- @vdblink::points::AttributeArray::copy() AttributeArray::copy@endlink
  and the
  @vdblink::points::AttributeArray::operator=() AttributeArray@endlink
  copy assignment operator are now thread-safe.
- The command-line tools (<TT>vdb_print</TT>, etc.) now include
  the library ABI version in their <TT>-version</TT> output.
- Further improved the responsiveness of the
  @link MeshToVolume.h mesh to volume@endlink converter to interrupt requests.
- The CMake build system has been significantly improved to support a
  wider range of build options and use cases.
  This includes better dependency handling and status reporting, find module
  installation for external use, more robust handling of different platform
  configurations and the introduction of dependency and build documentation.

@par
Bug fixes:
- Fixed a bug in the @link tools/Clip.h clip@endlink tool that caused
  some grid metadata to be discarded.
- Added a check to @vdblink::points::setGroup() points::setGroup@endlink
  to compare the maximum index of the provided
  @vdblink::tools::PointIndexTree PointIndexTree@endlink
  to the size of the membership vector.
- Fixed a race condition introduced in ABI&nbsp;6 when moving points
  in point data grids, due to non-const access to an
  @vdblink::points::AttributeArray AttributeArray@endlink
  triggering a copy-on-write.
- Fixed a bug that caused the @link MeshToVolume.h mesh to volume@endlink
  converter to consume unlimited memory when it encountered NaNs
  in vertex positions.
- Fixed a rounding error bug in
  @link PointConversion.h point conversion@endlink when using
  single-precision floating-point.
- Addressed some type conversion issues and other issues reported by
  GCC&nbsp;6.
- Fixed a crash in @vdblink::tools::extractActiveVoxelSegmentMasks()
  extractActiveVoxelSegmentMasks@endlink
  when the first leaf node had no active voxels.
  <I>[Reported&nbsp;by&nbsp;Rick&nbsp;Hankins]</I>
- Fixed a bug in @vdblink::tools::segmentActiveVoxels() segmentActiveVoxels@endlink
  and @vdblink::tools::segmentSDF() segmentSDF@endlink where inactive leaf
  nodes were only pruned when there was more than one segment.
- Fixed a crash in point moving when using group filters.
- Fixed a bug where the stride of existing attributes was being ignored during
  copy-construction of an @vdblink::points::AttributeSet AttributeSet@endlink.
- Fixed a bug that caused @vdblink::points::AttributeArray::operator==()
  AttributeArray@endlink equality operators to fail for attributes
  with non-constant strides.

@par
API changes:
- Moved the @vdblink::CopyConstness CopyConstness@endlink metafunction from
  @link tree/TreeIterator.h TreeIterator.h@endlink to @link Types.h@endlink.

@par
Houdini:
- The Points&nbsp;Convert SOP now reports NaN Positions as warnings when
  converting from Houdini Points to VDB Points.
- Fixed a bug where the Points&nbsp;Convert&nbsp;SOP was incorrectly ignoring
  point attributes with the same name as an existing point group.
- The Transform&nbsp;SOP now supports frustum transforms by applying the
  transformation to the internal affine map.
- Changed the labels (but not the opnames) of several SOPs to match
  the corresponding native Houdini SOPs.
  The new labels are Morph&nbsp;SDF, Project&nbsp;Non-Divergent,
  Rebuild&nbsp;SDF, Renormalize&nbsp;SDF, Reshape&nbsp;SDF,
  Segment&nbsp;by&nbsp;Connectivity, Smooth&nbsp;SDF,
  Topology&nbsp;to&nbsp;SDF, and Visualize&nbsp;Tree.
- Added an @b OpPolicy::getFirstName method to allow @b OpPolicy subclasses
  to provide their own first name scheme.
- Added an @b OpPolicy::getLabelName method to allow @b OpPolicy subclasses
  to provide their own label naming scheme for tab menus.
- Added type lists for sets of commonly used grid types, including
  @b ScalarGridTypes, @b Vec3GridTypes, @b AllGridTypes, etc.
- The Vector&nbsp;Merge SOP now copies metadata from the representative
  scalar grid.
- Deprecated @b SOP_NodeVDB::duplicateSourceStealable,
  @b houdini_utils::getNodeChain and @b houdini_utils::OP_EvalScope.

@par
Python:
- Added limited support for @ref secPtContents "point data grids",
  comprising I/O and metadata functionality for now.
- Added support for @vdblink::Mat4SMetadata Mat4s@endlink
  and @vdblink::Mat4DMetadata Mat4d@endlink metadata, in the form of nested
  Python lists (e.g., <TT>[[1,0,0,0], [0,1,0,0], [0,0,1,0], [0,0,0,1]]</TT>).


@htmlonly <a name="v6_0_0_changes"></a>@endhtmlonly
@par
<B>Version 6.0.0</B> - <I>December 18, 2018</I>

@par
<BLOCKQUOTE>
Some changes in this release (see @ref v6_0_0_ABI_changes "ABI changes" below)
alter the grid&nbsp;ABI so that it is incompatible with earlier versions of
the OpenVDB library, such as the ones built into Houdini up to and including
Houdini&nbsp;17.
To preserve ABI compatibility, when compiling OpenVDB or any dependent code
define the macro <TT>OPENVDB_ABI_VERSION_NUMBER=</TT><I>N</I>, where,
for example, <I>N</I> is 3 for Houdini&nbsp;15, 15.5 and&nbsp;16,
4 for Houdini&nbsp;16.5 and 5 for Houdini&nbsp;17.0.
</BLOCKQUOTE>

@par
New features:
- Added support to the
  @link ParticlesToLevelSet.h ParticlesToLevelSet@endlink tool
  for fast rasterization of particles into boolean mask grids.
- Added convenience functions
  @vdblink::tools::particlesToSdf() particlesToSdf@endlink,
  @vdblink::tools::particleTrailsToSdf() particleTrailsToSdf@endlink,
  @vdblink::tools::particlesToMask() particlesToMask@endlink
  and @vdblink::tools::particleTrailsToMask() particleTrailsToMask@endlink
  for common particle rasterization use cases.
- Added batch copying functions @vdblink::points::AttributeArray::copyValues()
  AttributeArray::copyValues@endlink and
  @vdblink::points::AttributeArray::copyValuesUnsafe()
  AttributeArray::copyValuesUnsafe@endlink that significantly outperform
  the older @vdblink::points::AttributeArray::set()
  AttributeArray::set@endlink method.

@par
Improvements:
- Improved the responsiveness of the
  @link MeshToVolume.h mesh to volume@endlink converter to interrupt requests.
- Attempts to use a partially deserialized
  @vdblink::points::AttributeArray AttributeArray@endlink now errors.
- Updated point deletion to use faster batch copying for ABI=6+.
- Methods relating to in-memory Blosc compression for
  @vdblink::points::AttributeArray::compress() AttributeArray@endlink
  now do nothing and have been marked deprecated resulting in memory savings
  for ABI=6+.

@par
Bug fixes:
- Fixed various signed/unsigned casting issues to resolve compiler warnings
  when moving points in point data grids.

@anchor v6_0_0_ABI_changes
@par
ABI changes:
- Added multiple new virtual functions to
  @vdblink::points::AttributeArray AttributeArray@endlink.
- Changed the order and size of member variables in
  @vdblink::points::AttributeArray AttributeArray@endlink
  and @vdblink::points::TypedAttributeArray TypedAttributeArray@endlink.

@par
API changes:
- Removed a number of methods that were deprecated in version&nbsp;5.0.0 or
  earlier.
- Removed the experimental @b ValueAccessor::newSetValue method.
- Deprecated @vdblink::points::AttributeArray::compress()
  AttributeArray@endlink methods relating to in-memory Blosc compression.

@par
Houdini:
- The Convert and To&nbsp;Polygons SOPs now correctly transfer vertex
  attributes when the output is a polygon soup.
- Added an option to the Visualize&nbsp;SOP to display leaf nodes as points.
- Renamed the Visualize&nbsp;SOP&rsquo;s <TT>leafmode</TT>,
  <TT>internalmode</TT>, <TT>tilemode</TT> and <TT>voxelmode</TT> parameters
  to <TT>leafstyle</TT>, <TT>internalstyle</TT>, etc. and converted them
  from ordinals to strings.
- Made various improvements to viewport rendering of point data grids.
- Added a <B>ParmFactory::setInvisible</B> method to allow parameters
  to be marked as hidden.  This is useful for multi-parms,
  whose child parameters cannot be made obsolete.
- Removed the option to use in-memory Blosc compression from the
  Points&nbsp;Convert&nbsp;SOP as this feature has now been deprecated.
- Made various small changes for Houdini&nbsp;17 compatibility.


@htmlonly <a name="v5_2_0_changes"></a>@endhtmlonly
@par
<B>Version 5.2.0</B> - <I>August 13, 2018</I>

@par
New features:
- Added @link points/PointAdvect.h tools@endlink to advect points
  stored in point data grids through velocity fields.
  <I>[Contributed&nbsp;by&nbsp;Dan&nbsp;Bailey]</I>
- For point data grids, voxel data can now be
  @vdblink::points::prefetch() prefetched@endlink independently of
  position or other attributes.
  <I>[Contributed&nbsp;by&nbsp;Dan&nbsp;Bailey]</I>
- Added @link points/PointSample.h tools@endlink to sample voxel values
  onto points stored in point data grids.
  <I>[Contributed&nbsp;by&nbsp;Double&nbsp;Negative]</I>

@par
Improvements:
- The @vdblink::tools::UniformPointScatter UniformPointScatter@endlink tool
  now generates points in &ldquo;points per volume&rdquo; mode even when
  the product of the density and the voxel volume is less than one,
  and the point count now varies continuously with the density.
- Added a minimum/maximum sphere count argument to the
  @vdblink::tools::fillWithSpheres() fillWithSpheres@endlink tool.
  (The previous version, now deprecated, supported only a maximum
  sphere count.)
- Added a method to the level set tracking tool to enable and disable
  @vdblink::tools::LevelSetTracker::setTrimming() trimming@endlink
  of voxels outside the narrow band.
  Previously, trimming was always enabled, which caused dense SDFs
  to be converted to narrow-band level sets.
- Added @b state methods to point data
  @link points/IndexFilter.h index filters@endlink to improve
  optimization opportunities.
  <I>[Contributed&nbsp;by&nbsp;Dan&nbsp;Bailey]</I>
- Added @vdblink::points::ActiveFilter active@endlink
  and @vdblink::points::InactiveFilter inactive@endlink value mask
  point data index filters.
  <I>[Contributed&nbsp;by&nbsp;Dan&nbsp;Bailey]</I>
- Replaced include/exclude group list parameters with filter functors
  in various point data functions.
  <I>[Contributed&nbsp;by&nbsp;Dan&nbsp;Bailey]</I>
- Refactored and simplified the
  @link points/PointCount.h point count@endlink API.
  <I>[Contributed&nbsp;by&nbsp;Dan&nbsp;Bailey]</I>
- Computing cumulative per-leaf point offsets is now parallelized.
  <I>[Contributed&nbsp;by&nbsp;Dan&nbsp;Bailey]</I>
- Made various small changes for Visual Studio&nbsp;2017 compatibility.
  <I>[Contributed by Edward&nbsp;Lam]</I>

@par
Bug fixes:
- Fixed a bug that could cause an infinite loop when iterating over
  an empty root node.
- Fixed namespace-related bugs in
  @vdblink::math::Tuple::isZero() Tuple::isZero@endlink
  and @vdblink::math::Mat::isZero() Mat::isZero@endlink that led to
  compile-time errors.
- Fixed type conversion bugs in the vector-to-vector <A HREF=
  "namespaceopenvdb_1_1v5__2_1_1math.html#rotation_v1_v2"><B>rotation</B></A>
  function that made it impossible for it to return a single-precision
  rotation matrix, and modified the function to accept @b Vec3 arguments
  of any value type.
- Fixed a bug in the @link MeshToVolume.h mesh to volume@endlink converter
  that made it uninterruptible in certain cases even though
  an interrupter was provided.
  <I>[Reported&nbsp;by&nbsp;Doug&nbsp;Epps]</I>

@par
Houdini:
- Added an option to the From&nbsp;Particles&nbsp;SOP to output an
  interior mask grid.
- Added options to the Metadata&nbsp;SOP to set the grid name
  and to propagate metadata to primitive attributes and vice-versa.
- Modified <A HREF=
  "http://www.sidefx.com/docs/hdk16.5/class_g_u___prim_v_d_b.html#af9274e93cc2d5d8d1f001aa7a286180a">
  <B>convertVolumesToVDBs</B></A> to set the output VDBs&rsquo; grid names
  to the names of the volume primitives.
- Added an option to the Offset&nbsp;Level&nbsp;Set,
  Renormalize&nbsp;Level&nbsp;Set, Smooth&nbsp;Level&nbsp;Set
  and Resize&nbsp;Narrow&nbsp;Band&nbsp;SOPs to enable and disable
  trimming of voxels outside the narrow band.
  Previously, trimming was always enabled, which caused dense SDFs
  to be converted to narrow-band level sets.
- Fixed a bug in the Resample&nbsp;SOP that prevented it from reading
  a reference VDB from the second input.
- Added an option to the Scatter&nbsp;SOP to scatter points only on
  an isosurface of a signed distance field.
- The Scatter&nbsp;SOP now generates points in Point&nbsp;Density mode
  even when the product of the density and the voxel volume is less than one,
  and the point count now varies continuously with the density.
- Added a minimum sphere count option to the To&nbsp;Spheres&nbsp;SOP.
- Added enable/disable toggles to the To&nbsp;Spheres&nbsp;SOP&rsquo;s
  minimum and maximum radius parameters and eliminated the world space
  radius parameters.
  The remaining minimum and maximum parameters, formerly the voxel space
  radii, are now used in both world unit and voxel unit modes.
- Added transform and rotation order options to the Transform&nbsp;SOP.
- Added support to the Advect&nbsp;Points&nbsp;SOP for advecting points
  stored in point data grids.
  <I>[Contributed&nbsp;by&nbsp;Dan&nbsp;Bailey]</I>
- Added support to the Sample&nbsp;Points&nbsp;SOP for sampling onto points
  stored in point data grids.
  <I>[Contributed&nbsp;by&nbsp;Double&nbsp;Negative]</I>


@htmlonly <a name="v5_1_0_changes"></a>@endhtmlonly
@par
<B>Version 5.1.0</B> - <I>April 10, 2018</I>

@par
New features:
- Added an option to
  @vdblink::points::deleteFromGroups() points::deleteFromGroups@endlink
  to delete the groups as well as the points.
  <I>[Contributed&nbsp;by&nbsp;Nick&nbsp;Avramoussis]</I>
- Added a @c header_test Makefile target that checks library header files
  for dependencies on missing or indirectly included headers.
  <I>[Contributed&nbsp;by&nbsp;Dan&nbsp;Bailey]</I>
- Added support for @vdblink::math::Mat3s Mat3s@endlink and
  @vdblink::math::Mat3d Mat3d@endlink point data
  @vdblink::points::TypedAttributeArray typed attributes@endlink.
  <I>[Contributed&nbsp;by&nbsp;Dan&nbsp;Bailey]</I>

@par
Improvements:
- Added per-test timings to <TT>vdb_test</TT> to help in identifying
  performance regressions.
- @vdblink::zeroVal zeroVal@endlink now returns a zero matrix instead of
  an identity matrix for @vdblink::math::Mat4s Mat4s@endlink
  and @vdblink::math::Mat4d Mat4d@endlink, and it is now also defined
  (and returns a zero matrix) for @vdblink::math::Mat3s Mat3s@endlink
  and @vdblink::math::Mat3d Mat3d@endlink.

@par
Python:
- Fixed a bug introduced in version&nbsp;3.2.0 that caused
  boolean and integer values added to a grid&rsquo;s metadata
  to be stored as floating-point values.

@par
Houdini:
- Added options to the Clip&nbsp;SOP to expand or shrink the clipping region
  and, when clipping to a camera frustum, to set the near and far
  clipping planes.
- Added output grid naming options to the Points&nbsp;Convert&nbsp;SOP.
- Added a Keep&nbsp;Original&nbsp;Geometry toggle to the
  Points&nbsp;Convert&nbsp;SOP and improved the efficiency of point unpacking.
  <I>[Contributed&nbsp;by&nbsp;Dan&nbsp;Bailey]</I>
- Added an option to the Points&nbsp;Delete&nbsp;SOP to delete point groups.
  <I>[Contributed&nbsp;by&nbsp;Nick&nbsp;Avramoussis]</I>
- Fixed a rare crash when extracting points from a point data primitive.
  <I>[Contributed by Jeff&nbsp;Lait]</I>
- Added a @b SOP_NodeVDB::evalStdString method that facilitates
  string parameter evaluation in expressions, e.g.,
  <TT>matchGroup(*gdp,&nbsp;evalStdString("group",&nbsp;time))</TT>.
- Removed the deprecated @b openvdb_houdini::validateGeometry function.
  Use @b convertGeometry instead.
- Added a @b SOP_NodeVDB::matchGroup overload that eliminates the need
  to @c const_cast the @b GU_Detail.
  <I>[Contributed by Jeff&nbsp;Lait]</I>
- Grid transforms are now more aggressively simplified, making it less likely
  to produce nonuniform voxels erroneously.
  <I>[Contributed by Jeff&nbsp;Lait]</I>
- Fixed a bug when copying and pasting a Create&nbsp;SOP that could cause
  the Voxel&nbsp;Size toggle to change state.
- Added a @b houdini_utils::OpFactory::setVerb method to register
  <A HREF="http://www.sidefx.com/docs/houdini/model/compile">
  compilable</A>&nbsp;SOPs.
- Made @b SOP_NodeVDB::cookMySop @c final (that is, non-overridable)
  to facilitate the implementation of compilable SOPs.
  Override @b SOP_NodeVDB::cookVDBSop instead.
  (In most cases, it suffices to rename @b cookMySop to @b cookVDBSop.)
- Renamed some parameters on the following SOPs to match the equivalent
  native Houdini nodes: Advect, Advect&nbsp;Points, Analysis, Combine, Filter,
  Fracture, From&nbsp;Particles, From&nbsp;Polygons, Morph&nbsp;Level&nbsp;Set,
  Occlusion&nbsp;Mask, Offset&nbsp;Level&nbsp;Set, Points&nbsp;Group, Resample,
  Resize&nbsp;Narrow&nbsp;Band, Smooth&nbsp;Level&nbsp;Set,
  Topology&nbsp;To&nbsp;Level&nbsp;Set, Vector&nbsp;Merge, and Visualize.
- Added @b SOP_VDBCacheOptions, a convenience base class for
  compilable&nbsp;SOPs.
  <I>[Contributed by Jeff&nbsp;Lait]</I>
- Converted most SOPs into compilable SOPs.


@htmlonly <a name="v5_0_0_changes"></a>@endhtmlonly
@par
<B>Version 5.0.0</B> - <I>November 6, 2017</I>

@par
<BLOCKQUOTE>
Some changes in this release (see @ref v5_0_0_ABI_changes "ABI changes" below)
alter the grid&nbsp;ABI so that it is incompatible with earlier versions of
the OpenVDB library, such as the ones built into Houdini up to and including
Houdini&nbsp;16.
To preserve ABI compatibility, when compiling OpenVDB or any dependent code
define the macro <TT>OPENVDB_ABI_VERSION_NUMBER=</TT><I>N</I>, where,
for example, <I>N</I> is 3 for Houdini&nbsp;15, 15.5 and&nbsp;16 and 4
for Houdini&nbsp;16.5.
</BLOCKQUOTE>

@par
New features:
- Added a @vdblink::getLibraryAbiVersionString()
  getLibraryAbiVersionString@endlink function, which returns a
  string such as <TT>"5.0.0abi3"</TT>.
- Added a @vdblink::WeakPtr weak pointer@endlink type alias for ABI
  compatibility.
- Metadata fields of unregistered types are no longer discarded after
  being read from a <TT>.vdb</TT> file, and although their values are not
  printable, they can be written back to disk.
- Added a @c DESTDIR_LIB_DIR Makefile variable for Linux multiarch support.
  <I>[Contributed&nbsp;by&nbsp;Mathieu&nbsp;Malaterre]</I>
- Added tools to create @link tools/PotentialFlow.h potential flow@endlink
  fields, as described in the 2017&nbsp;SIGGRAPH OpenVDB course.
  <I>[Contributed&nbsp;by&nbsp;Double&nbsp;Negative]</I>
- Added @link points/PointMask.h tools@endlink to create mask grids from
  point data grids and to compute
  @vdblink::points::pointCountGrid() point counts@endlink.
  <I>[Contributed&nbsp;by&nbsp;Dan&nbsp;Bailey]</I>
- Added @link points/PointScatter.h tools@endlink to scatter
  @ref secPtOverview "OpenVDB points" randomly throughout a volume.
  <I>[Contributed&nbsp;by&nbsp;Nick&nbsp;Avramoussis]</I>

@par
Improvements:
- Significantly improved the performance of point data grid
  @vdblink::points::MultiGroupFilter group filters@endlink.
  <I>[Contributed&nbsp;by&nbsp;Double&nbsp;Negative]</I>

@par
Bug fixes:
- Fixed bugs in the
  @vdblink::tools::ClosestSurfacePoint ClosestSurfacePoint@endlink tool&rsquo;s
  distance calculations that caused searches to produce incorrect results.
- Fixed a locking issue that affected multithreaded access to
  @vdblink::points::PointDataLeafNode PointDataLeafNode@endlink&zwj;s
  when delayed loading was in effect.
  <I>[Contributed&nbsp;by&nbsp;Dan&nbsp;Bailey]</I>

@anchor v5_0_0_ABI_changes
@par
ABI changes:
- Made @vdblink::tree::InternalNode InternalNode@endlink&rsquo;s destructor
  non-virtual.
- The @ref v4_0_2_delayed_load_fix "fix" for a delayed-loading race condition
  in the @vdblink::tree::LeafBuffer LeafBuffer@endlink class that was only
  partially rolled out in the previous release is now enabled on all platforms.
- Replaced a bit flag with an atomic integer in
  @vdblink::points::AttributeArray points::AttributeArray@endlink
  to address a threading issue during delayed loading.
  <I>[Contributed&nbsp;by&nbsp;Dan&nbsp;Bailey]</I>
- Deprecated the @c OPENVDB_2_ABI_COMPATIBLE and @c OPENVDB_3_ABI_COMPATIBLE
  macros in favor of a new @c OPENVDB_ABI_VERSION_NUMBER macro.
  The new macro defaults to the library major version number but can be
  set at compile time to an earlier version number to disable ABI changes
  since that version.
  (Older ABIs will not be supported indefinitely, however.)
  For example, compile OpenVDB and any dependent code with
  <TT>-DOPENVDB_ABI_VERSION_NUMBER=4</TT> to use the 4.x&nbsp;ABI.

@par
API changes:
- Replaced @b tools::ClosestSurfacePoint::initialize with
  @vdblink::tools::ClosestSurfacePoint::create()
  tools::ClosestSurfacePoint::create@endlink,
  which returns a newly-allocated and properly initialized object.
- Removed methods that were deprecated in version&nbsp;4.0.0 or earlier,
  including @b io::File::readGridPartial, @b points::initialize,
  @b points::uninitialize and @b util::PagedArray::pop_back.
- Deprecated @vdblink::IllegalValueException IllegalValueException@endlink
  in favor of @vdblink::ValueError ValueError@endlink.
- Changed the naming scheme for the
  @link OPENVDB_VERSION_NAME library namespace@endlink
  from <B>openvdb::v</B><I>X</I><B>_</B><I>Y</I><B>_</B><I>Z</I>
  to <B>openvdb::v</B><I>X</I><B>_</B><I>Y</I><B>abi</B><I>N</I>,
  where @e X, @e Y, @e Z and @e N are the major, minor, patch and ABI
  version numbers, respectively.
  The <B>abi</B><I>N</I> suffix is added only when the library is built
  using an older ABI version.

@par
Python:
- Reimplemented NumPy support for Boost&nbsp;1.65 compatibility.

@par
Houdini:
- Fixed bugs that caused the Ray&nbsp;SOP&rsquo;s closest surface point
  searches to produce incorrect results.
- Changed the @b VdbPrimCIterator::FilterFunc type from @b boost::function
  to @b std::function.
- Changed the @b houdini_utils::OpPolicyPtr type from @b boost:shared_ptr
  to @b std::shared_ptr.
- Debug-level log messages generated by OpenVDB are no longer forwarded
  to Houdini&rsquo;s error manager.
- Fixed a bug in the Read&nbsp;SOP that made it impossible to select among
  grids of the same name in a file.
- Added @b houdini_utils::ParmFactory::setAttrChoiceList, a convenience
  method for the creation of menus of attributes.
- Added a Potential&nbsp;Flow&nbsp;SOP.
  <I>[Contributed&nbsp;by&nbsp;Double&nbsp;Negative]</I>
- Added point data grid support to the Scatter&nbsp;SOP.
  <I>[Contributed&nbsp;by&nbsp;Nick&nbsp;Avramoussis]</I>
- Added mask and point count output options to the
  Points&nbsp;Convert&nbsp;SOP.
  <I>[Contributed&nbsp;by&nbsp;Dan&nbsp;Bailey]</I>


@htmlonly <a name="v4_0_2_changes"></a>@endhtmlonly
@par
<B>Version 4.0.2</B> - <I>July 28, 2017</I>
@par
New features:
- Added @vdblink::tools::compActiveLeafVoxels compActiveLeafVoxels@endlink,
  which composites active voxel values from a source tree into a destination
  tree.
  It is threaded and faster than existing tools that merge trees, however
  it operates only on leaf nodes.
- Added a <TT>vdb_test&nbsp;-f</TT> option that reads a list of tests
  to be run from a text file.
- Added functions for @link points/PointDelete.h deleting points@endlink
  from point data grids based on group membership.
  <I>[Contributed&nbsp;by&nbsp;Double&nbsp;Negative]</I>
- Enabled display of point data grids in <TT>vdb_view</TT>.
  <I>[Contributed&nbsp;by&nbsp;Nick&nbsp;Avramoussis]</I>
- Added a view mode indicator to <TT>vdb_view</TT>.
- Added @vdblink::math::Mat::isFinite() isFinite@endlink,
  @vdblink::math::Mat::isNan() isNan@endlink, and
  @vdblink::math::Mat::isZero() isZero@endlink methods to
  @vdblink::math::Mat math::Mat@endlink and added
  @vdblink::math::Tuple::isZero() isZero@endlink to
  @vdblink::math::Tuple math::Tuple@endlink.
- Added @vdblink::tools::interiorMask() tools::interiorMask@endlink,
  which constructs a boolean mask grid from the active voxels of an
  input grid or, if the input grid is a level set, from the interior
  voxels of the level set.
- Added @vdblink::math::CoordBBox::begin() begin@endlink
  and @vdblink::math::CoordBBox::end() end@endlink iterator methods
  (and related methods) to @vdblink::math::CoordBBox CoordBBox@endlink,
  so that it can be used in range-based <TT>for</TT>&nbsp;loops.
- The @link tools/Clip.h clip@endlink tool now accepts either a box,
  a mask grid or a camera frustum as the clipping region.
  The latter is new in this version.

@par
Improvements:
- Moved the @vdblink::math::Tuple::isFinite() isFinite@endlink,
  @vdblink::math::Tuple::isInfinite() isInfinite@endlink,
  and @vdblink::math::Tuple::isNan() isNan@endlink methods from
  @vdblink::math::Vec3 math::Vec3@endlink et&nbsp;al.
  to @vdblink::math::Tuple math::Tuple@endlink.

@par
Bug fixes:
- @anchor v4_0_2_delayed_load_fix
  Fixed a delayed-loading race condition that could result in crashes.
  <I>[Reported&nbsp;by&nbsp;Dan&nbsp;Bailey]</I>
  <BLOCKQUOTE>
  @b Note: To preserve ABI compatibility, this fix is currently enabled
  only on platforms for which the alignment of a
  <TT>tbb::atomic&lt;uint32_t&gt;</TT> is the same as for a @c uint32_t.
  On other platforms, warnings will be logged during OpenVDB initialization,
  and it is recommended to disable delayed loading in that case (for example,
  by defining the environment variable @c OPENVDB_DISABLE_DELAYED_LOAD).
  </BLOCKQUOTE>
- Fixed a delayed-loading memory leak in the
  @vdblink::points::PointDataLeafNode PointDataLeafNode@endlink.
  <I>[Contributed&nbsp;by&nbsp;Double&nbsp;Negative]</I>
- Changed the random number seeding mechanism for <TT>.vdb</TT> file UUIDs
  to avoid duplicate&nbsp;IDs.
  <I>[Reported&nbsp;by&nbsp;Jason&nbsp;Lefley]</I>
- Fixed an off-by-one bug in the
  @vdblink::tools::GridResampler resampler@endlink that produced grid patterns
  of missing interior voxels for scale factors greater than one.

@par
Houdini:
- As of Houdini&nbsp;16.0.549, @c houdini_utils::OpFactory can generate
  help cards for operators automatically.
  New @c OpFactory::setDocumentation and @c ParmFactory::setDocumentation
  methods allow one to add custom help text in
  <A HREF="http://www.sidefx.com/docs/houdini/help/format">wiki markup</A>
  format.
- Added help cards for all SOPs.  Houdini&nbsp;16.0.578 or later is required.
  <I>[Contributed&nbsp;by&nbsp;Dan&nbsp;Bailey&nbsp;and&nbsp;SideFX]</I>
- The Extended Operator Info window in Houdini&nbsp;16 now renders correctly
  for OpenVDB SOPs, instead of displaying a Python stack trace.
  <I>[Contributed&nbsp;by&nbsp;Dan&nbsp;Bailey]</I>
- Added a Points Delete SOP for deleting points from point data grids
  based on group membership.
  <I>[Contributed&nbsp;by&nbsp;Double&nbsp;Negative]</I>
- Added a Mantra VRAY procedural and a delayed load SHOP for rendering
  point data grids.
  Houdini&nbsp;16 is required.
  <I>[Contributed&nbsp;by&nbsp;Double&nbsp;Negative]</I>
- Replaced the Combine SOP&rsquo;s &ldquo;A/B&nbsp;Pairs&rdquo;
  and &ldquo;Flatten&rdquo; toggles with a menu of collation options
  that include flattening only <I>A</I>&nbsp;grids and flattening groups
  of <I>A</I>&nbsp;grids independently.
- Added a slider to the Remove Divergence SOP to set the error tolerance
  for the pressure solver.
- Added value type conversion options (for VDB output) to the Convert&nbsp;SOP.
- Added a Densify SOP that replaces active tiles with leaf voxels.
- Fixed a bug in the Rasterize Points&nbsp;SOP that capped density values
  to one instead of to the particles&rsquo; densities.
- The Convert and To&nbsp;Polygons SOPs now accept grids of any type
  as surface masks, not just level set or SDF grids.
- Added an option to the Clip&nbsp;SOP to clip to a camera frustum.


@htmlonly <a name="v4_0_1_changes"></a>@endhtmlonly
@par
<B>Version 4.0.1</B> - <I>March 8, 2017</I>
@par
New features:
- Added functions to util/logging.h to simplify configuration of the
  logging system (via command-line arguments, in particular).
- Added @vdblink::tree::LeafManager::activeLeafVoxelCount()
  LeafManager::activeLeafVoxelCount@endlink, a faster, threaded
  alternative to @vdblink::tree::Tree::activeLeafVoxelCount()
  Tree::activeLeafVoxelCount@endlink.
- Added a <TT>-shuffle</TT> option that causes <TT>vdb_test</TT>
  to run unit tests in random order, which can help to identify
  unintended dependencies between tests.
- Added @c vdb_lod, a command-line tool to generate volume mipmaps
  for level-of-detail effects.
- Added methods to compute the median value of
  @vdblink::tree::LeafNode::medianOn() active@endlink,
  @vdblink::tree::LeafNode::medianOff() inactive@endlink
  or @vdblink::tree::LeafNode::medianAll() all@endlink voxels in leaf nodes.

@par
Improvements:
- Added a @vdblink::Metadata::str() Metadata::str@endlink specialization
  for @vdblink::StringMetadata StringMetadata@endlink that eliminates
  the overhead of writing to a string stream.
- Made various minor improvements to @vdblink::util::PagedArray
  util::PagedArray@endlink.
- Added an @c install_lib build target to the Makefile.
  <I>[Contributed&nbsp;by&nbsp;Double&nbsp;Negative]</I>
- Added @subpage points "documentation" and Cookbook
  @ref openvdbPointsHelloWorld "examples" for OpenVDB&nbsp;Points.
  <I>[Contributed&nbsp;by&nbsp;Double&nbsp;Negative]</I>
- Registration of OpenVDB&nbsp;Points grid and attribute types is now
  handled in @vdblink::initialize() openvdb::initialize@endlink,
  and @vdblink::points::initialize() points::initialize@endlink
  and @vdblink::points::uninitialize() points::uninitialize@endlink
  are therefore deprecated.
- Extended multi-pass I/O to handle a variable number of passes per leaf node.
  <I>[Contributed&nbsp;by&nbsp;Double&nbsp;Negative]</I>
- Addressed a name conflict between macros in util/NodeMasks.h and symbols in
  the <A HREF="http://eigen.tuxfamily.org/index.php?title=Main_Page">Eigen</A>
  library.
  <I>[Reported&nbsp;by&nbsp;Trevor&nbsp;Thomson]</I>

@par
Bug fixes:
- The @vdblink::tools::fillWithSpheres() fillWithSpheres@endlink
  and @vdblink::tools::ClosestSurfacePoint ClosestSurfacePoint@endlink
  tools now correctly handle isosurfaces outside the input volume&rsquo;s
  narrow band.
- The @vdblink::tools::MultiResGrid MultiResGrid@endlink tool
  now supports all standard grid types, including
  @vdblink::BoolGrid BoolGrid@endlink and @vdblink::MaskGrid MaskGrid@endlink.
- @vdblink::tree::LeafNode::fill() LeafNode::fill@endlink now correctly clips
  the fill region to the node&rsquo;s bounding box.
- @vdblink::Grid::denseFill() Grid::denseFill@endlink no longer densifies
  all existing active tiles, and it now correctly handles both active
  and inactive fill values.
- Fixed a bug that caused @vdblink::tools::copyToDense()
  tools::copyToDense@endlink to only partially populate the output array
  when delayed loading was in effect.
  <I>[Reported&nbsp;by&nbsp;Stuart&nbsp;Levy]</I>
- Fixed an issue with duplicate registration of
  @link points/PointDataGrid.h PointDataGrid@endlink attribute types.
  <I>[Reported&nbsp;by&nbsp;SideFX]</I>
- Fixed an uninitialized memory bug in the
  @vdblink::tools::meshToVolume() mesh to volume@endlink converter.
  <I>[Reported&nbsp;by&nbsp;SideFX]</I>
- Fixed a thread race condition in
  @vdblink::math::QuantizedUnitVec QuantizedUnitVec@endlink
  that could cause it to produce incorrect results.
  <I>[Contributed by Jeff&nbsp;Lait]</I>
- Fixed a dangling pointer bug in the
  @vdblink::tools::ParticleAtlas particle atlas@endlink tool.
  <I>[Contributed&nbsp;by&nbsp;SideFX]</I>
- Grid operators (@vdblink::tools::divergence() divergence@endlink,
  @vdblink::tools::gradient() gradient@endlink, etc.) now produce
  correct results even for grids with active tile values.
- Fixed a bug when writing an out-of-core
  @vdblink::points::AttributeArray points::AttributeArray@endlink
  that could cause corruption of the metadata associated with the array.
  <I>[Contributed&nbsp;by&nbsp;Double&nbsp;Negative]</I>

@par
Python:
- Added functions @c getLoggingLevel, @c setLoggingLevel, and
  @c setProgramName, to allow configuration of the logging system.

@par
Houdini:
- Fixed a crash in the Ray SOP when the user selected an isosurface
  outside the target volume&rsquo;s narrow band.
- The LOD SOP now supports all standard grid types, including boolean grids.
- Added @c houdini_utils::ParmFactory::setGroupChoiceList, a convenience
  method for the creation of menus of primitive groups.
- Made various small changes for Houdini&nbsp;16 compatibility.
  <I>[Contributed&nbsp;by&nbsp;SideFX]</I>
- The Create SOP now supports matching the new grids&rsquo; transform,
  voxel size, and topology to a reference grid.
  If the topology is being matched, it can optionally be resampled
  to a different voxel size.
- Added some support for point data grids to the Clip,
  Topology&nbsp;To&nbsp;Level&nbsp;Set and Visualize SOPs.
  <I>[Contributed&nbsp;by&nbsp;Double&nbsp;Negative]</I>
- Compression is no longer enabled by default in the
  Points&nbsp;Convert&nbsp;SOP for normals and colors, because they are
  not guaranteed to have a [0,&nbsp;1] range.
  <I>[Contributed&nbsp;by&nbsp;Double&nbsp;Negative]</I>
- Added a 16-bit truncation compression option to the
  Points&nbsp;Convert&nbsp;SOP.
  <I>[Contributed&nbsp;by&nbsp;Double&nbsp;Negative]</I>
- Fixed a build issue with the GR_PrimVDBPoints render hook plugin
  that could cause @c hython to report a DSO error.
  <I>[Reported&nbsp;by&nbsp;Double&nbsp;Negative]</I>
- Added an @c install_lib build target to the Makefile.
- Rewrote the Remove&nbsp;Divergence SOP to actually remove divergence from
  vector fields on collocated grids, and added support for stationary
  and moving obstacles and an option to output a pressure field.
- The Analysis&nbsp;SOP now produces correct results for grids with active
  tile values.
- Added a sparse/dense toggle to the Fill&nbsp;SOP.
- Added @c openvdb_houdini::startLogForwarding,
  @c openvdb_houdini::stopLogForwarding
  and @c openvdb_houdini::isLogForwarding, which control the forwarding
  of log messages to Houdini&rsquo;s error manager.
  Forwarding of library warnings and error messages is now enabled
  by default for SOPs when OpenVDB is built with
  <A HREF="http://log4cplus.sourceforge.net/">log4cplus</A>.


@htmlonly <a name="v4_0_0_changes"></a>@endhtmlonly
@par
<B>Version 4.0.0</B> - <I>November 15, 2016</I>
@par
Highlights:
- Incorporated Double&nbsp;Negative&rsquo;s
  <A HREF="https://github.com/dneg/openvdb_points_dev">
  OpenVDB&nbsp;Points</A> library.
- Introduced some C++11 constructs.
  A&nbsp;C++11-compatible compiler is now required.
- Blosc-compressed <TT>.vdb</TT> files are now as much as 20% smaller.
- Vector-valued grids are now constructed and destroyed much faster.
  <BLOCKQUOTE>
  @b Note: This change and other changes in this release
  (see @ref v4_0_0_ABI_changes "ABI changes" below) alter the grid&nbsp;ABI
  so that it is incompatible with earlier versions of the OpenVDB library,
  such as the ones built into Houdini&nbsp;15, 15.5 and&nbsp;16.
  To disable these changes and preserve ABI compatibility, define
  the macro @c OPENVDB_3_ABI_COMPATIBLE when compiling OpenVDB
  or any code that depends on OpenVDB.
  </BLOCKQUOTE>

@par
New features:
- Added an option to the @link PointScatter.h point scattering@endlink tools
  to specify how far each point may be displaced from the center of its
  host voxel or tile.
- Added a toggle to the @vdblink::tools::clip() clip@endlink tool
  to invert the clipping mask.
- Custom leaf node implementations may now optimize their file layout
  by inheriting from @vdblink::io::MultiPass io::MultiPass@endlink.
  Voxel data for grids with such leaf nodes will be written and read in
  multiple passes, allowing blocks of related data to be stored contiguously.
  <I>[Contributed&nbsp;by&nbsp;Double&nbsp;Negative]</I>
- Added @vdblink::tree::Tree::unallocatedLeafCount()
  Tree::unallocatedLeafCount@endlink, which returns the number of leaf
  nodes with unallocated data buffers (typically due to delayed loading).

@par
Improvements:
- Vector-valued grids are now constructed and destroyed much faster.
- Changed @vdblink::math::Coord Coord@endlink&rsquo;s data representation
  to facilitate C++11 uniform initialization.
- Delayed loading from @vdblink::io::File io::Files@endlink is now faster
  due to the use of seeks instead of reads.
  <I>[Contributed&nbsp;by&nbsp;Double&nbsp;Negative]</I>
- Made many small changes to address type conversion and other warnings
  reported by newer compilers, including Clang&nbsp;3.8.
- Improved Blosc compression ratios and write times by increasing
  the block size.
  <I>[Contributed&nbsp;by&nbsp;Dan&nbsp;Bailey]</I>

@par
Bug fixes:
- Fixed a bug that caused topology operations
  (@vdblink::Grid::topologyUnion() union@endlink,
  @vdblink::Grid::topologyIntersection() intersection@endlink
  and @vdblink::Grid::topologyDifference() difference@endlink) on
  @vdblink::MaskGrid MaskGrids@endlink to sometimes produce incorrect results.
  (MaskGrids are used internally in a number of tools.)
- Changed @vdblink::GridBase::copyGrid() GridBase::copyGrid@endlink and
  @vdblink::Grid::copy() Grid::copy@endlink to close const-correctness holes.
- @vdblink::tools::fillWithSpheres() tools::fillWithSpheres@endlink now
  returns an empty list of spheres instead of crashing when the user selects
  an isosurface that lies outside the bounding volume&rsquo;s narrow band.
- Fixed a null pointer dereference when copying grids that were loaded
  with @c io::File::readGridPartial.
  <I>[Reported&nbsp;by&nbsp;Nick&nbsp;Avramoussis]</I>

@anchor v4_0_0_ABI_changes
@par
ABI changes:
- Added a @vdblink::tree::NodeUnion NodeUnion@endlink template specialization
  for non-POD value types that significantly expedites construction and
  destruction of vector-valued grids.
- Changed @vdblink::math::Coord Coord@endlink&rsquo;s data representation
  to facilitate C++11 uniform initialization.
- Replaced occurrences of <TT>boost::shared_ptr</TT> with
  <TT>std::shared_ptr</TT>.
- Changed @vdblink::GridBase::copyGrid() GridBase::copyGrid@endlink and
  @vdblink::Grid::copy() Grid::copy@endlink to close const-correctness holes.
- Added virtual function @vdblink::tree::Tree::unallocatedLeafCount()
  Tree::unallocatedLeafCount@endlink.

@par
API changes:
- Introduced some C++11 constructs.
  A&nbsp;C++11-compatible compiler is now required.
- Added a parameter to the @link PointScatter.h point scattering@endlink
  tools to control the displacement of each point from the center of
  its host voxel or tile.
  The default behavior, as before, is to allow each point to be placed
  (randomly) anywhere within its voxel or tile.
- Renamed @c LeafManager::getPreFixSum to
  @vdblink::tree::LeafManager::getPrefixSum()
  LeafManager::getPrefixSum@endlink.
- Made @c LeafNode::Buffer a top-level class and renamed it to
  @vdblink::tree::LeafBuffer LeafBuffer@endlink.
  <I>[Contributed&nbsp;by&nbsp;Double&nbsp;Negative]</I>
- Deprecated @c io::File::readGridPartial in favor of delayed loading.
- @c tools::ClosestSurfacePoint::initialize now returns a boolean
  indicating whether initialization was successful.
- Dropped the @c CopyPolicy enum and added
  @vdblink::GridBase::copyGridWithNewTree() GridBase::copyGridWithNewTree@endlink
  and @vdblink::Grid::copyWithNewTree() Grid::copyWithNewTree@endlink in order
  to close const-correctness holes that allowed newly-constructed,
  non-<TT>const</TT> grids to share their trees with existing
  <TT>const</TT> grids.  (Where that behavior is still required, use a
  @vdblink::ConstPtrCast ConstPtrCast@endlink.)

@par
Python:
- Fixed a build issue with Python&nbsp;3 and NumPy.
  <I>[Contributed&nbsp;by&nbsp;Jonathan&nbsp;Scruggs]</I>

@par
Houdini:
- Certain changes in this release (see @ref v4_0_0_ABI_changes "ABI changes"
  above) alter the grid&nbsp;ABI so that it is incompatible with earlier
  versions of the OpenVDB library, such as the ones built into
  Houdini&nbsp;15, 15.5 and&nbsp;16.
  To disable these changes and preserve ABI compatibility, define
  the macro @c OPENVDB_3_ABI_COMPATIBLE when compiling OpenVDB
  or any code that depends on OpenVDB.
- Introduced some C++11 constructs that are incompatible with
  versions of Houdini older than&nbsp;15.0.
- Fixed a bug in the Rasterize Points SOP that caused vector-valued attributes
  to be transferred as scalars.
  <I>[Contributed&nbsp;by&nbsp;Double&nbsp;Negative]</I>
- Added a toggle to the Clip SOP to invert the clipping mask.
- Added a slider to the Scatter SOP to specify how far each point
  may be displaced from the center of its host voxel or tile.


@htmlonly <a name="v3_2_0_changes"></a>@endhtmlonly
@par
<B>Version 3.2.0</B> - <I>August 10, 2016</I>

@par
Highlights:
- New features: tool to produce and store a sequences of progressively
  lower resolution grids (mipmaps), an acceleration structure for fast
  range and nearest-neighbor searches on particles, arbitrary volume
  and level set specific segmentation tools, a new binary mask grid
  type and an efficient point to level set conversion scheme.
- Optimizations: Faster volume to mesh conversion and threaded grid
  destruction, morphological dilation, csg operations and fracture tool.
- New Houdini nodes: Segment, LOD and Topology To Level Set.

@par
New features:
- Added @link MultiResGrid.h tools::MultiResGrid@endlink a tool to
  produce and store a sequences of progressively lower resolution
  grids (mipmaps).
- Added @link ParticleAtlas.h tools::ParticleAtlas@endlink an acceleration
  structure for fast range and nearest-neighbor searches on particles, points
  with radius.
- Added @vdblink::tools::segmentActiveVoxels() segmentActiveVoxels@endlink,
  which operates on grids of arbitrary type and separates connected components
  of a grid&rsquo;s active voxels into distinct grids or trees.
- Added @vdblink::tools::segmentSDF() segmentSDF@endlink, which separates
  disjoint signed-distance-field surfaces into distinct grids or trees.
- Added @vdblink::tools::extractActiveVoxelSegmentMasks()
  extractActiveVoxelSegmentMasks@endlink, which constructs a mask
  for each connected component of a grid&rsquo;s active voxels.
- Added threaded level-set CSG tools
  @vdblink::tools::csgUnionCopy() csgUnionCopy@endlink,
  @vdblink::tools::csgIntersectionCopy() csgIntersectionCopy@endlink
  and @vdblink::tools::csgDifferenceCopy() csgDifferenceCopy@endlink,
  which, unlike the existing CSG tools, produce new grids rather than
  modifying their input grids.
  These new tools are faster and use less memory than the existing tools
  (if only because the input grids never need to be deep-copied).
- Added a threaded @vdblink::tools::dilateActiveValues dilateActiveValues()@endlink
  tool with tile value support.
- Added a @vdblink::tools::PointsToMask PointsToMask@endlink tool,
  which activates voxels that intersect points from a given list.
- Added a new @link openvdb.h MaskGrid@endlink type that uses a single
  bit-field to represent both voxel values and states for the
  @link tree/LeafNodeMask.h leafnode@endlink to reduce memory usage.
- Added a @vdblink::tools::topologyToLevelSet() topologyToLevelSet@endlink tool
  that generates a level set from the implicit boundary between active and
  inactive voxels in an input grid of arbitrary type.
- Added @link LevelSetPlatonic.h tools::LevelSetPlatonic@endlink a new tool
  that produces narrow-band level sets of the five Platonic solids.
- Added @vdblink::tools::extractIsosurfaceMask() extractIsosurfaceMask@endlink
  which masks voxels that intersect the implicit surface defined by the
  given isovalue.
- Added a @vdblink::tree::LeafManager::getPrefixSum() getPrefixSum@endlink
  method to the @vdblink::tree::LeafManager LeafManager@endlink, for
  user-managed external buffers.
- Added a @vdblink::tools::Dense::print() print@endlink method to the
  @vdblink::tools::Dense Dense@endlink grid class.
- Added the @vdblink::math::CoordBBox::Iterator CoordBBox::Iterator@endlink
  class to conveniently iterate over coordinates covered a CoordBBox.
- Added bit-wise operations to the @vdblink::math::CoordBBox CoordBBox@endlink
  class.
- New component wise constructor for the @vdblink::math::CoordBBox
  CoordBBox@endlink class as well as the method
  @vdblink::math::CoordBBox::getCornerPoints CoordBBox::getCornerPoints@endlink.
- Added a new @vdblink::tree::LeafManager LeafManager@endlink constructor to
  create the structure from an existing array of leafnodes.
- Added active tile count to @vdblink::tree::Tree::print Tree::print@endlink.
- Added the templated @vdblink::math::MinMax MinMax@endlink class to compute the
  extrema of arbitrary value types.
- Added @vdblink::Grid::sparseFill() sparseFill@endlink and
  @vdblink::Grid::denseFill() denseFill@endlink methods to the Grid, Tree and
  RootNode classes.

@par
Improvements:
- Complete overhaul of the @vdblink::tools::VolumeToMesh VolumeToMesh@endlink tool
  brings significant performance improvements and enhanced region masking,
  tile support and bool volume surfacing.
- Improved the performance, parallel scaling and memory usage,
  of @vdblink::tools::LevelSetFracture tools::LevelSetFracture@endlink and
  updated to use the new @vdblink::tools::segmentSDF() segmentSDF@endlink scheme.
- Improved the performance of
  @vdblink::tools::LevelSetAdvection tools::LevelSetAdvection@endlink by up to
  five times.
- Improved the performance of @vdblink::tree::Tree::voxelizeActiveTiles()
  Tree::voxelizeActiveTiles@endlink by means of multi-threading.
- Improved the performance of the
  @vdblink::tools::meshToVolume() mesh-to-volume converter@endlink,
  particularly for large narrow-band widths and for signed distance fields
  with dense interior regions.
- Threaded the Tree destructor and the
  @vdblink::tree::Tree::clear() Tree::clear@endlink method.
- Added a parameter to the
  @vdblink::tools::signedFloodFill() signedFloodFill@endlink and
  @vdblink::tools::signedFloodFillWithValues() signedFloodFillWithValues@endlink
  tools to constrain the flood fill to specific levels of the tree.
- Added @vdblink::tree::LeafManager::reduce LeafManager::reduce@endlink and
  similar methods to @vdblink::tree::NodeManager NodeManager@endlink
  <I>[Contributed by Brett&nbsp;Tully]</I>
- Improved constructors of @vdblink::math::Mat3 math::Mat3@endlink and
  @vdblink::math::Mat4 Mat4@endlink.
- Added @vdblink::math::Mat3::cofactor Mat3::cofactor@endlink.
- Added @vdblink::math::Mat3::setRows Mat3::setRows@endlink,
  @vdblink::math::Mat4::setRows Mat4::setRows@endlink,
  @vdblink::math::Mat3::setColumns Mat3::setColumns@endlink and
  @vdblink::math::Mat4::setColumns Mat4::setColumns@endlink.
- Added @vdblink::util::NodeMask::isConstant NodeMask::isConstant@endlink
  method for faster bit processing.
- @vdblink::tools::prune tools::prune@endlink performs an improved estimate
  of tile values by means of medians.
- Added toggle to switch between cell centered and node centered transforms
  to @vdblink::tools::PointPartitioner tools::PointPartitioner@endlink

@par
Bug fixes:
- Fixed a bug in @vdblink::tools::LevelSetAdvection tools::LevelSetAdvection@endlink
  that could cause non-deterministic behavior.
  <I>[Reported by Jeff&nbsp;Lait]</I>
- Fixed a bug that allowed for unexpected implicit conversion
  between grids of different value types.
- Fixed a bug whereby the origins of leaf nodes with value type @c bool
  were ignored during equality comparisons.
- The @vdblink::tools::GridTransformer grid transformer tool@endlink
  now correctly handles affine transforms with shear and/or reflection.
- Fixed a bug in the
  @vdblink::tools::meshToVolume() mesh-to-volume converter@endlink
  that could produce incorrect distances for large bandwidths.
- Fixed a bug in @vdblink::tools::meshToVolume() mesh-to-volume converter@endlink
  that produced different results on machines with different core counts.
- Fixed a threading bug in the
  @vdblink::tools::compReplace() compReplace@endlink tool
  that could cause crashes.
- Resolved a floating-point exception in
  @vdblink::math::QuantizedUnitVec::pack() math::QuantizedUnitVec::pack@endlink
  caused by calling the method with a zero-length vector.
  <I>[Contributed by Rick&nbsp;Hankins]</I>
- Improved the API of @vdblink::tools::Dense Dense@endlink with non-const
  access methods.
- Fixed a potential threading bug in @vdblink::io::Queue io::Queue@endlink.
  <I>[Contributed by Josip&nbsp;Šumečki]</I>
- Fixed a possible division-by-zero bug in openvdb/tools/LevelSetAdvect.h.
  <I>[Contributed by Rick&nbsp;Hankins]</I>
- Corrected the @vdblink::math::outerProduct outer product@endlink method
  to not return the transpose result.
  <I>[Contributed by Gergely&nbsp;Klar]</I>
- Fixed a memory overallocation issue in
  @vdblink::tools::VolumeAdvection VolumeAdvection@endlink.
- Fix bug in
  @vdblink::tools::VolumeToMesh tools::VolumeToMesh@endlink
  failing to clear its state when exiting early.
  <I>[Contributed by Edward&nbsp;Lam]</I>
- Fixed bug in @vdblink::tools::PointIndexIterator::worldSpaceSearchAndUpdate
  tools::PointIndexIterator::worldSpaceSearchAndUpdate@endlink
  that resulted in missing point indices.
  <I>[Reported by Rick&nbsp;Hankins]</I>
- Fixed Windows build issues in unit tests.
  <I>[Contributed by Edward&nbsp;Lam and Steven&nbsp;Caron]</I>
- Fixed @vdblink::math::isApproxZero() isApproxZero@endlink so that it works
  correctly when tolerance is zero.
  <I>[Reported by Joshua&nbsp;Olson]</I>
- Fixed bugs in @vdblink::tree::NodeUnion NodeUnion@endlink that could cause
  crashes.
- Fixed memory leak in
  @vdblink::tools::mesh_to_volume_internal::ExpandNarrowband
  tools::mesh_to_volume_internal::ExpandNarrowband@endlink
  <I>[Reported by K&eacute;vin&nbsp;Dietrich]</I>
- Fixed parameter type inconsistencies in @link math/Stencils.h@endlink and
  @link tools/RayIntersector.h@endlink.
  <I>[Contributed by K&eacute;vin&nbsp;Dietrich and Nick&nbsp;Avramoussis]</I>
- Fixed a bug in the @vdblink::tools::VolumeToMesh VolumeToMesh@endlink tool that
  produced artifacts for adaptive surface extraction on clipped level sets.
  <I>[Reported by Jeff&nbsp;Lait]</I>
- Corrected empty grid background value in
  @vdblink::tools::meshToVolume() mesh-to-volume converter@endlink
  <I>[Contributed by Jeff&nbsp;Lait]</I>
- Fixed a bug in @vdblink::tools::volumeToMesh volume-to-mesh converter@endlink
  that could produce NaNs.<I>[Reported by Rick Hankins]</I>
- Fixed a bug in the "Advect Points SOP" that could cause a crash when
  the input grids were of incorrect type.<I>[Reported by SideFX]</I>

@par
API changes:
- Deprecated @c math::Mat3::setBasis and @c math::Mat4::setBasis.
- Renamed @c GudonovsNormSqrd to
  @vdblink::math::GodunovsNormSqrd GodunovsNormSqrd@endlink
  <I>[Contributed by Branislav&nbsp;Radjenovic]</I>
- Renamed @c ValueType to @c PosType in the PointArray interface.
- Deprecated tree::Tree::addLeaf(LeafNode&) and added
  tree::Tree::addLeaf(LeafNode*).

@par
Python:
- Updated the Python module for Python&nbsp;3 compatibility.
- Updated the Python module for Boost 1.60 compatibility, to address
  &ldquo;no to_python (by-value) converter found&rdquo; exceptions.

@par
Maya:
- Fixed bugs related to data ownership, and improved error checking.
  <I>[Contributed by Crawford&nbsp;Doran]</I>
- Updated the Read and Write DAG nodes to support file sequences and
  subframe evaluation.

@par
Houdini:
- Added a Segment SOP that separates a grid&rsquo;s connected components
  into distinct grids.
- Added a LOD SOP that produces a sequences of progressively lower
  resolution grids.
- Added a Topology To Level Set SOP that generates a narrow-band
  signed distance field / level set from the interface between active
  and inactive voxels in an arbitrary grid.
- Revamped the From Particles SOP UI and added a more efficient level set
  conversion method that supports Houdini 15 packed points.
- Updated the Rasterize Points SOP with support for frustum transforms,
  sub region masking and orientation logic that matches the native
  Copy SOP&rsquo;s orientation.
- Updated the Platonic SOP with support for all five Platonic solids.
- Added hooks for registering SOP_NodeVDB text callbacks for different
  grid types. <I>[Contributed by Nick&nbsp;Avramoussis]</I>
- The Resample and Combine SOPs now correctly handle affine transforms
  with shear and/or reflection.
- Removed the StaggeredBoxSampler code path in SOP_OpenVDB_Advect because it
  introduces bias.
  <I>[Contributed by Fredrik&nbsp;Salomonsson]</I>
- Fixed a bug in the Ray SOP whereby the distance attribute was created
  with the wrong data type. <I>[Contributed by Nick&nbsp;Avramoussis]</I>
- The From Polygon SOP now allows the user to either specify the voxel
  count along an axis or the voxel size in world units (the only option
  in the past).

@htmlonly <a name="v3_1_0_changes"></a>@endhtmlonly
@par
<B>Version 3.1.0</B> - <I>October 1, 2015</I>

@par
Highlights:
- New features: advection of arbitrary volumes, general-purpose
  preconditioned linear solver and Poisson solver, segmentation
  of topologically-enclosed regions of a volume, new and faster bitmask
  operators, concurrent paged array, volume diagnostics
- Optimizations: threaded grid constructors and topology operations;
  faster mesh to volume conversion, SDF to fog volume conversion
  and grid pruning; faster, unbounded particle partitioning
- New Houdini nodes: Advect, Diagnostics, Rasterize Points, Remap,
  Remove Divergence, Sort Points

@par
New features:
- Added a @vdblink::tools::VolumeAdvection volume advection@endlink tool
  for sparse advection of non-level-set volumes.
- Added a preconditioned
  @vdblink::math::pcg::solve() conjugate gradient solver@endlink.
- Added a @vdblink::tools::poisson::solve() Poisson solver@endlink
  for functions sampled on grids.
- Added @vdblink::tools::extractEnclosedRegion extractEnclosedRegion@endlink,
  which detects topologically-enclosed (watertight) exterior regions (cavities)
  that can result from CSG union operations between level sets with concavities
  that are capped.
  (See the unit test @c TestPoissonSolver::testSolveWithSegmentDomain
  for an example in which this tool is used to identify regions of trapped
  fluid when solving for pressure in a volume of incompressible fluid.)
- Added @vdblink::util::PagedArray PagedArray@endlink, a concurrent,
  dynamic linear array data structure with fast <I>O</I>(1) value access
  (both random and sequential).
- Added @vdblink::tools::Sampler Sampler@endlink, which provides a unified API
  for both staggered and non-staggered interpolation of various orders.
- Added equality and inequality operators to
  @vdblink::Metadata Metadata@endlink and @vdblink::MetaMap MetaMap@endlink.
- Added @vdblink::tools::CheckLevelSet CheckLevelSet@endlink and
  @vdblink::tools::CheckFogVolume CheckFogVolume@endlink tools that
  perform various tests on symmetric, narrow-band level sets and fog volumes,
  respectively, to diagnose potential issues.
- Added support for value accessors that are not registered with their trees.
  (Bypassing accessor registration can improve performance in rare cases
  but should be used with caution, since the accessor will be left in an
  invalid state if the tree topology is modified.)
- Added a @vdblink::tree::Tree::stealNodes() stealNodes@endlink method that
  transfers ownership of all nodes in a tree of a certain type and inserts
  them into a linear array.
- Added a @vdblink::tools::createLevelSetBox() tools::createLevelSetBox@endlink
  factory function for level-set grids.
- Added @vdblink::tools::Dense::offsetToCoord() Dense::offsetToCoord@endlink.
- Added @vdblink::tree::LeafBuffer::data() LeafNode::Buffer::data@endlink,
  which provides direct access to a leaf node&rsquo;s voxel value array,
  avoiding out-of-core overhead.  Use with caution.
- Added a @vdblink::util::NodeMask::foreach() NodeMask::foreach@endlink method
  for efficient evaluation of complex bitwise operations.
- Added a bitwise difference method to
  @vdblink::util::NodeMask::operator-=() NodeMask@endlink.
- Added a @c -version option to @c vdb_print, @c vdb_render and @c vdb_view.

@par
Improvements:
- Deep, conversion and topology copy @vdblink::Grid Grid@endlink constructors
  are now threaded and up to five times faster.
- @vdblink::Grid::topologyUnion() Grid::topologyUnion@endlink,
  @vdblink::Grid::topologyIntersection() Grid::topologyIntersection@endlink, and
  @vdblink::Grid::topologyDifference() Grid::topologyDifference@endlink are now
  much faster due to threading.
- Significantly improved the performance, parallel scaling and memory usage
  of the @vdblink::tools::meshToVolume() mesh to volume@endlink converter,
  and implemented a more robust inside/outside sign classification scheme.
- Reimplemented the
  @vdblink::tools::PointPartitioner point partitioning@endlink
  tool for improved performance, concurrency and memory usage.
  The tool is now unbounded in the sense that points may be distributed
  anywhere in index space.
- Significantly improved the performance of the
  @vdblink::tools::sdfToFogVolume() SDF to fog volume@endlink converter.
- Significantly improved the performance of the
  @vdblink::tools::sdfInteriorMask() sdfInteriorMask@endlink tool
  and added support for both grid and tree inputs.
- Made various optimizations and improvements to the
  @vdblink::tools::LevelSetMorphing level set morphing@endlink tool.
- Aggregated @vdblink::tools::DiscreteField DiscreteField@endlink and
  @vdblink::tools::EnrightField EnrightField@endlink (formerly in
  tools/LevelSetAdvect.h) and
  @vdblink::tools::VelocitySampler VelocitySampler@endlink and
  @vdblink::tools::VelocityIntegrator VelocityIntegrator@endlink (formerly
  in tools/PointAdvect.h) into a single header, tools/VelocityFields.h.
- Modified the @vdblink::tools::signedFloodFill() signed flood fill@endlink
  tool to accept grids of any signed scalar value type, not just
  floating-point grids.
- The @vdblink::tools::prune() prune@endlink tool is now faster, and it employs
  an improved compression technique on trees with floating-point values.

@par
Bug fixes:
- Fixed a build issue that could result in spurious &ldquo;Blosc encoding
  is not supported&rdquo; errors unless @c OPENVDB_USE_BLOSC was
  <TT>@#define</TT>d when compiling client code.
- Added NaN and inf checks to the
  @vdblink::tools::PointPartitioner point partitioning@endlink tool.
- Fixed a <TT>vdb_view</TT> issue whereby the frame buffer size did not
  necessarily match the window size.
  <I>[Contributed by Rafael&nbsp;Campos]</I>
- Fixed a roundoff issue in
  @vdblink::tools::LevelSetTracker LevelSetTracker@endlink
  that could result in NaNs.
- Changed @vdblink::tools::CheckNormGrad CheckNormGrad@endlink to check
  the magnitude of the gradient rather than the square of the magnitude.
- Fixed parameter type inconsistencies in math/Ray.h and
  tools/RayIntersector.h.
  <I>[Contributed by K&eacute;vin&nbsp;Dietrich]</I>
- Fixed incorrect handling of signed values in the
  @vdblink::tools::clip() clip@endlink tool (and the Clip SOP).

@par
API changes:
- Removed the <TT>math::Hermite</TT> class since it was no longer used
  and caused build issues for some.
- Refactored the @vdblink::tools::LevelSetAdvection level set advection@endlink,
  @vdblink::tools::LevelSetFilter level set filtering@endlink,
  @vdblink::tools::LevelSetMeasure level set measuring@endlink
  and @vdblink::tools::LevelSetTracker level set tracking@endlink tools.
- Extended the API of the @vdblink::tools::Diagnose Diagnose@endlink tool
  and disabled copy construction.
- Extended and unified the API of various Samplers.
- Added an optional template argument to the
  @vdblink::tree::ValueAccessor ValueAccessor@endlink class
  to allow for unregistered accessors.

@par
Houdini:
- Added a Rasterize Points SOP that produces density volumes and transfers
  arbitrary point attributes using a weighted-average scheme.
  The node incorporates a VOP subnetwork for procedural modeling,
  and its accompanying creation script defines a default network with
  VEX procedures for cloud and velocity field modeling.
  (See the creation script file header for installation details.)
- Merged the Advect Level Set SOP into a new Advect SOP that supports
  advection of arbitrary volumes, not just level sets.
- Added a Remove Divergence SOP that eliminates divergence from a
  velocity field.
- Added a Diagnostics SOP that can identify various problems with
  level sets, fog volumes and other grids.
- Added a Sort Points SOP that spatially reorders a list of points
  so that points that are close together in space are also close together
  in the list.
  This can improve CPU cache coherency and performance for
  random-access operations.
- Added a Remap SOP that maps voxel values in an input range to values
  in an output range through a user-defined transfer function.
- Added an option to the Convert SOP to activate interior voxels.
  <I>[Contributed by SESI]</I>
- The To Spheres SOP can now optionally output a <TT>pscale</TT> attribute.
- Added <TT>openvdb_houdini::SOP_NodeVDB::duplicateSourceStealable()</TT>,
  which in conjunction with the Unload flag can help to minimize deep copying
  of grids between nodes.
  The Advect, Convert, Fill, Filter, Fracture, Noise, Offset Level Set,
  Prune, Remap, Remove Divergence, Renormalize Level Set, Resize Narrow Band,
  Smooth Level Set and Transform SOPs all have this optimization enabled,
  meaning that they can potentially steal, rather than copy, data from
  upstream nodes that have the Unload flag enabled.
  <I>[Contributed by Double&nbsp;Negative]</I>
- Redesigned the UI of the Visualize SOP and added toggles to draw with
  or without color, to use the grid name as the attribute name for points
  with values, and to attach grid index coordinates to points.
- Added toggles to the Filter, Rebuild Level Set, Resize Narrow Band,
  Smooth Level Set and To Spheres SOPs to specify units in either
  world space or index space.
- Fixed an issue whereby grids generated by the Rebuild Level Set SOP
  did not always display as surfaces in the viewport.
- The Metadata SOP now sets appropriate viewport visualization options
  when the grid class is changed.


@htmlonly <a name="v3_0_0_changes"></a>@endhtmlonly
@par
<B>Version 3.0.0</B> - <I>January 14, 2015</I>
- The @vdblink::io::File File@endlink class now supports delayed loading of
  <TT>.vdb</TT> files, meaning that memory is not allocated for voxel values
  until the values are actually accessed. (This feature is enabled by default.)
  Until a grid has been fully loaded, its source <TT>.vdb</TT> file must not be
  modified or deleted, so for safety,
  @vdblink::io::File::open() File::open@endlink automatically makes
  private copies of source files that are smaller than a user-specified limit
  (see @vdblink::io::File::setCopyMaxBytes() File::setCopyMaxBytes@endlink).
  The limit can be set to zero to disable copying, but if it cannot be
  guaranteed that a file will not be modified, then it is best not to enable
  delayed loading for that file.
- <TT>.vdb</TT> files can now optionally be compressed with the Blosc&nbsp;LZ4
  codec.  <A HREF="http://www.blosc.org/">Blosc</A> compresses almost as well
  as ZLIB, but it is much faster.
- Added @vdblink::tools::PointPartitioner PointPartitioner@endlink, a tool
  for fast spatial sorting of points stored in an external array, and
  @link PointIndexGrid.h PointIndexGrid@endlink, an acceleration structure
  for fast range and nearest-neighbor searches.
- Added @link NodeManager.h tree::NodeManager@endlink,
  which linearizes a tree to facilitate efficient multithreading
  across all tree levels.
- Added @vdblink::tools::prune() tools::prune@endlink (and other variants),
  which replaces and outperforms @c Tree::prune.
- Added @vdblink::tools::signedFloodFill() tools::signedFloodFill@endlink,
  which replaces and outperforms @c Tree::signedFloodFill.
- Added @vdblink::tools::changeBackground() tools::changeBackground@endlink
  (and other variants), which replaces and outperforms @c Tree::setBackground().
- Added a fast but approximate narrow-band level set
  @vdblink::tools::LevelSetTracker::dilate() dilation@endlink method, a fast
  narrow-band level set
  @vdblink::tools::LevelSetTracker::erode() erosion@endlink
  method, and a @vdblink::tools::LevelSetTracker::normalize(const MaskType*)
  masked normalization@endlink method to
  @vdblink::tools::LevelSetTracker LevelSetTracker@endlink.
- Added @vdblink::tools::Diagnose Diagnose@endlink, which performs
  multithreaded diagnostics on grids to identify issues like values that
  are NaNs or out-of-range. It optionally generates a boolean grid of all
  values that fail user-defined tests.
- Added optional alpha masks to @vdblink::tools::LevelSetMorphing
  LevelSetMorphing@endlink.
- Fixed an intermittent crash in
  @vdblink::tools::LevelSetMorphing LevelSetMorphing@endlink.
- Added @c tools::topologyToLevelSet(),
  which generates a level set from the implicit boundary between active
  and inactive voxels in an arbitrary input grid.
  <I>[DWA internal]</I>
- Improved the performance of point scattering (by orders of magnitude)
  and added a
  @vdblink::tools::DenseUniformPointScatter DenseUniformPointScatter@endlink
  class as well as support for fractional numbers of particles per voxel.
- Improved the performance and memory footprint of
  the @vdblink::tools::ParticlesToLevelSet ParticlesToLevelSet@endlink tool
  for large numbers (tens to hundreds of millions) of particles.
- Added edge-adjacent (6+12=18 neighbors) and vertex-adjacent (6+12+8=26
  neighbors) dilation algorithms to
  @vdblink::tools::Morphology::dilateVoxels Morphology::dilateVoxels@endlink.
  The default dilation pattern is still face-adjacent (6&nbsp;neighbors).
- Added @vdblink::tree::Tree::getNodes() Tree::getNodes@endlink, which allows
  for fast construction of linear arrays of tree nodes for use in multithreaded
  code such as the @vdblink::tree::LeafManager LeafManager@endlink or
  @link NodeManager.h tree::NodeManager@endlink.
- Added @vdblink::math::Extrema math::Extrema@endlink and
  @vdblink::tools::extrema() tools::extrema@endlink to efficiently
  compute minimum and maximum values in a grid.
- Added support for material color grids to all level set
  @vdblink::tools::BaseShader shaders@endlink, and added an option to
  @c vdb_render that allows one to specify a reference grid to be used
  for material color lookups.
- Added @vdblink::getLibraryVersionString()
  getLibraryVersionString@endlink and
  @link OPENVDB_LIBRARY_VERSION_STRING@endlink.
- Modified the mesh to volume converter to always set the grid background
  value to the exterior narrow-band width, and added finite value checks
  to narrow band parameters.
- @vdblink::tools::volumeToMesh() tools::volumeToMesh@endlink now compiles
  for all grid types but throws an exception if the input grid does not
  have a scalar value type.
- Added a
  @vdblink::io::File::readGrid(const Name&, const BBoxd&) File::readGrid@endlink
  overload and @vdblink::GridBase::readBuffers(std::istream&, const CoordBBox&)
  readBuffers@endlink overloads to the grid, tree and node classes that allow
  one to specify a bounding box against which to clip a grid while reading it.
  For large grids, clipping while reading can result in significantly lower
  memory usage than clipping after reading.
- Added @vdblink::GridBase::clipGrid() GridBase::clipGrid@endlink, which
  clips a grid against a world-space bounding box, and
  @vdblink::GridBase::clip() GridBase::clip@endlink and
  @vdblink::tree::Tree::clip() Tree::clip@endlink, which clip against
  an index-space bounding box.
- Added @vdblink::tools::clip() tools::clip@endlink, which clips a grid
  either against a bounding box or against the active voxels of a mask grid.
- @c io::File::readGridPartial allocates the nodes of a grid&rsquo;s tree
  as before, but it now allocates leaf nodes without data buffers.
  (This feature is mainly for internal use.
  Partially-read grids should be used with care if at all, and they should
  be treated as read-only.)
- Grid names retrieved using a
  @vdblink::io::File::NameIterator File::NameIterator@endlink now always
  uniquely identify grids; they no longer generate &lsquo;more than one grid
  named&nbsp;&ldquo;<I>x</I>&rdquo;&rsquo; warnings when there are multiple
  grids of the same name in a file (for files written starting with this
  version of the OpenVDB library).
- Fixed a bug in @vdblink::tree::Tree::ValueOffIter Tree::ValueOffIter@endlink
  that could cause
  @vdblink::tree::TreeValueIteratorBase::setMaxDepth() depth-bounded@endlink
  iterators to return incorrect values.
- Eliminated a recursive call in @vdblink::tree::TreeValueIteratorBase::next()
  TreeValueIteratorBase::next@endlink that could cause crashes on systems
  with a limited stack size.
- Fixed memory leaks in @vdblink::tree::RootNode::topologyDifference()
  RootNode::topologyDifference@endlink and
  @vdblink::tree::RootNode::topologyIntersection()
  RootNode::topologyIntersection@endlink.
- Fixed a memory leak in @vdblink::io::Queue io::Queue@endlink when the queue
  was full and a write task could not be added within the timeout interval.
- Fixed a potential division by zero crash in
  @vdblink::tools::compDiv() tools::compDiv@endlink with integer-valued grids.
- Fixed kernel normalization in the @vdblink::tools::Filter filter tool@endlink
  so that it is correct for integer-valued grids.
- Fixed a bug in @vdblink::tree::LeafBuffer::getValue()
  LeafNode::Buffer::getValue@endlink whereby Visual C++ would return
  a reference to a temporary.
  <I>[Contributed by SESI]</I>
- Fixed a bug in @vdblink::tools::ParticlesToLevelSet
  tools::ParticlesToLevelSet@endlink related to attribute transfer
  when leaf nodes are produced without active values.
- Added @vdblink::util::CpuTimer util::CpuTimer@endlink and removed
  the more simplistic @c unittest_util::CpuTimer from @c unittest/util.h.
- Eliminated the use of @c getopt for command-line argument parsing
  in @c vdb_test.
- @vdblink::initialize() openvdb::initialize@endlink now properly initializes
  <A HREF="http://log4cplus.sourceforge.net/">log4cplus</A> if it is enabled,
  eliminating &ldquo;No appenders could be found&rdquo; errors.
- Fixed a bug in the
  @vdblink::math::QuantizedUnitVec::pack() QuantizedUnitVec::pack@endlink
  method that caused quantization artifacts.
- Added convenience class @vdblink::tools::AlphaMask AlphaMask@endlink
- Added constructors and methods to both
  @vdblink::math::RandInt RandInt@endlink and
  @vdblink::math::Rand01 Rand01@endlink to set and reset the random seed value.
- Added convenience methods for
  @vdblink::math::Transform::indexToWorld(const BBoxd&) const transforming@endlink
  @vdblink::math::Transform::worldToIndex(const BBoxd&) const bounding@endlink
  @vdblink::math::Transform::worldToIndexCellCentered(const BBoxd&) const boxes@endlink
  to @vdblink::math::Transform math::Transform@endlink.
- @c vdb_view is now compatible with both GLFW&nbsp;2 and GLFW&nbsp;3.
- Made many small changes to address type conversion and other warnings
  reported by newer compilers like GCC&nbsp;4.8 and ICC&nbsp;14.
- Replaced the @c HALF_INCL_DIR and @c HALF_LIB_DIR Makefile variables
  with @c ILMBASE_INCL_DIR and @c ILMBASE_LIB_DIR and added @c ILMBASE_LIB,
  to match <A HREF="https://github.com/openexr/openexr">OpenEXR</A>&rsquo;s
  library organization.  <I>[Contributed by Double&nbsp;Negative]</I>
- Eliminated most local (function-scope) static variables, because
  Visual&nbsp;C++ doesn&rsquo;t guarantee thread-safe initialization
  of local statics.  <I>[Contributed by&nbsp;SESI]</I>
- Fixed a bug in @vdblink::readString() readString@endlink related
  to empty strings.
  <I>[Contributed by Fabio&nbsp;Piparo]</I>
- Fixed a bug in the @vdblink::tools::VolumeToMesh VolumeToMesh@endlink
  simplification scheme that was creating visual artifacts.

@par
API changes:
- The addition of a
  @vdblink::GridBase::readBuffers(std::istream&, const CoordBBox&)
  GridBase::readBuffers@endlink virtual function overload and the
  @vdblink::GridBase::clip() GridBase::clip@endlink
  @vdblink::GridBase::readNonresidentBuffers()
  GridBase::readNonresidentBuffers@endlink and
  @vdblink::tree::Tree::clipUnallocatedNodes() Tree::clipUnallocatedNodes@endlink
  virtual functions changes the grid ABI so that it is incompatible with
  earlier versions of the OpenVDB library (such as the ones in Houdini 12.5
  and&nbsp;13).  Define the macro @c OPENVDB_2_ABI_COMPATIBLE when compiling
  OpenVDB to disable these changes and preserve ABI compatibility.
- All @vdblink::tools::BaseShader shaders@endlink now have a template argument
  to specify the type of an optional material color grid, but the default type
  mimics the old, uniform color behavior.
- Removed a deprecated
  @vdblink::io::Stream::write() io::Stream::write@endlink overload.
- The point counts in
  @vdblink::tools::UniformPointScatter UniformPointScatter@endlink
  and @vdblink::tools::NonUniformPointScatter NonUniformPointScatter@endlink
  are now specified and returned as @vdblink::Index64 Index64@endlink.
- @vdblink::math::RandInt RandInt@endlink has an extra template argument
  to specify the integer type.
  The @vdblink::math::RandomInt RandomInt@endlink typedef is unchanged.
- @vdblink::io::readData() io::readData@endlink,
  @vdblink::io::HalfReader<false,T>::read() io::HalfReader::read@endlink
  and @vdblink::io::HalfWriter<false,T>::write() io::HalfWriter::write@endlink
  now take a @c uint32_t argument indicating the type of compression
  instead of a @c bool indicating whether compression is enabled.
- Removed @c io::Archive::isCompressionEnabled() and
  @c io::Archive::setCompressionEnabled() and renamed
  @c io::Archive::compressionFlags() and @c io::Archive::setCompressionFlags()
  to @vdblink::io::Archive::compression() io::Archive::compression@endlink and
  @vdblink::io::Archive::setCompression() io::Archive::setCompression@endlink.
- Internal and leaf node classes are now required to provide
  "PartialCreate" constructors that optionally bypass the allocation
  of voxel buffers.  Leaf node classes must now also provide
  @vdblink::tree::LeafNode::allocate() allocate@endlink and
  @vdblink::tree::LeafNode::isAllocated() isAllocated@endlink methods
  to manage the allocation of their buffers.
- Removed @c pruneInactive and @c pruneLevelSet methods from the
  @vdblink::tree::Tree Tree@endlink and various node classes.
  These methods have been replaced by the much faster pruning functions
  found in tools/Prune.h.
- Removed @c signedFloodFill methods from the @vdblink::Grid Grid@endlink,
  @vdblink::tree::Tree Tree@endlink and various node classes.
  These methods have been replaced by the much faster functions
  found in tools/SignedFloodFill.h.
- Removed @c Grid::setBackground() and @c Tree::setBackground() (use the
  faster @vdblink::tools::changeBackground() changeBackground@endlink tool
  instead), and removed the default argument from
  @vdblink::tree::RootNode::setBackground() RootNode::setBackground@endlink.

@par
Python:
- Added grid methods @c convertToPolygons() and @c convertToQuads(),
  which convert volumes to meshes, and @c createLevelSetFromPolygons(),
  which converts meshes to volumes.
  <A HREF="http://docs.scipy.org/doc/">NumPy</A> is required.

@par
Maya:
- Added an adaptive polygonal surface extraction node.

@par
Houdini:
- Added a new Resize Narrow Band SOP that can efficiently adjust the width
  of a level set&rsquo;s narrow band.  This allows, for example, for a
  level set to be created quickly from points or polygons with a very
  narrow band that is then quickly resized to a desired width.
- Fixed bugs in the Smooth Level Set and Reshape Level Set SOPs that
  caused them to ignore the selected discretization scheme.
- Added a Morph Level Set SOP.
- Added a From Points SOP to very quickly generate a level set
  from a point cloud, ignoring any radius attribute.
  <I>[DWA internal]</I>
- Added a Voxel Scale mode to the Resample SOP.
- Improved the performance and memory footprint of the From Particles SOP
  for large numbers (tens to hundreds of millions) of particles.
- The Scatter SOP now accepts fractional numbers of particles per voxel.
- Improved the performance of the Scatter SOP by more than an order
  of magnitude.
- The Clip SOP now has a toggle to choose explicitly between a mask grid
  or a bounding box as the clipping region.  As a consequence, the mask grid
  can now be unnamed.
- Added the OpenVDB library version number to the Extended Operator
  Information for all SOPs.
- SOPs are now linked with an rpath to the directory containing the
  OpenVDB library.
- Like the native Houdini file SOP, the Read SOP now allows missing frames
  to be reported either as errors or as warnings.
- The Read SOP now has an optional input for geometry, the bounding box
  of which can be used to clip grids as they are read.  For large grids,
  clipping while reading can result in significantly lower memory usage
  than clipping after reading.
- The From Polygons and Convert SOPs now default to using the polygon soup
  mesh representation, which uses less memory.


@htmlonly <a name="v2_3_0_changes"></a>@endhtmlonly
@par
<B>Version 2.3.0</B> - <I>April 23, 2014</I>
- Added @vdblink::tools::extractSparseTree() extractSparseTree@endlink,
  which selectively extracts and transforms data from a dense grid to
  produce a sparse tree, and @vdblink::tools::extractSparseTreeWithMask()
  extractSparseTreeWithMask@endlink, which copies data from the index-space
  intersection of a sparse tree and a dense input grid.
- Added copy constructors to the
  @vdblink::Grid::Grid(const Grid<OtherTreeType>&) Grid@endlink,
  @vdblink::tree::Tree::Tree(const Tree<OtherRootType>&) Tree@endlink,
  @vdblink::tree::RootNode::RootNode(const RootNode<OtherChildType>&)
  RootNode@endlink,
  @vdblink::tree::InternalNode::InternalNode(const InternalNode<OtherChildNodeType, Log2Dim>&)
  InternalNode@endlink and
  @vdblink::tree::LeafNode::LeafNode(const LeafNode<OtherValueType, Log2Dim>&) LeafNode@endlink
  classes, and an assignment operator overload to
  @vdblink::tree::RootNode::operator=(const RootNode<OtherChildType>&)
  RootNode@endlink, that allow the source and destination to have different
  value types.
- Modified @vdblink::tree::Tree::combine2() Tree::combine2@endlink to permit
  combination of trees with different value types.
- Added @vdblink::CanConvertType CanConvertType@endlink and
  @vdblink::tree::RootNode::SameConfiguration
  RootNode::SameConfiguration@endlink metafunctions, which perform compile-time
  tests for value type and tree type compatibility, and a
  @vdblink::tree::RootNode::hasCompatibleValueType()
  RootNode::hasCompatibleValueType@endlink method, which does runtime checking.
- Added optional support for logging using
  <A HREF="http://log4cplus.sourceforge.net/">log4cplus</A>.
  See logging.h and the @c INSTALL file for details.
- Added  @vdblink::tools::VolumeRayIntersector::hits()
  VolumeRayIntersector::hits@endlink, which returns all the hit segments
  along a ray.  This is generally more efficient than repeated calls to
  @vdblink::tools::VolumeRayIntersector::march()
  VolumeRayIntersector::march@endlink.
- Added member class @vdblink::math::Ray::TimeSpan Ray::TimeSpan@endlink
  and method @vdblink::math::Ray::valid() Ray::valid@endlink, and deprecated
  method @vdblink::math::Ray::test() Ray::test@endlink.
- Fixed a bug in @vdblink::math::VolumeHDDA VolumeHDDA@endlink that could
  cause rendering artifacts when a ray&rsquo;s start time was zero.
  <I>[Contributed&nbsp;by&nbsp;Mike&nbsp;Farnsworth]</I>
- Added a @vdblink::tools::compositeToDense() compositeToDense@endlink tool,
  which composites data from a sparse tree into a dense array, using a
  sparse alpha mask.  Over, Add, Sub, Min, Max, Mult, and Set are
  supported operations.
- Added a @vdblink::tools::transformDense() transformDense@endlink tool,
  which applies a functor to the value of each voxel of a dense grid
  within a given bounding box.
- Improved the performance of node iterators.

@par
API changes:
- Collected the digital differential analyzer code from math/Ray.h
  and tools/RayIntersector.h into a new header file, math/DDA.h.
- Rewrote @vdblink::math::VolumeHDDA VolumeHDDA@endlink and made several
  changes to its API.  (@vdblink::math::VolumeHDDA VolumeHDDA@endlink
  is used internally by @vdblink::tools::VolumeRayIntersector
  VolumeRayIntersector@endlink, whose API is unchanged.)
- @vdblink::tree::Tree::combine2() Tree::combine2@endlink,
  @vdblink::tree::RootNode::combine2() RootNode::combine2@endlink,
  @vdblink::tree::InternalNode::combine2() InternalNode::combine2@endlink,
  @vdblink::tree::LeafNode::combine2() LeafNode::combine2@endlink
  and @vdblink::CombineArgs CombineArgs@endlink all now require an additional
  template argument, which determines the type of the other tree.
- Assignment operators for
  @vdblink::tree::LeafManager::LeafRange::Iterator::operator=()
  LeafManager::LeafRange::Iterator@endlink,
  @vdblink::util::BaseMaskIterator::operator=() BaseMaskIterator@endlink,
  @vdblink::util::NodeMask::operator=() NodeMask@endlink and
  @vdblink::util::RootNodeMask::operator=() RootNodeMask@endlink
  now return references to the respective objects.
- Removed a number of methods that were deprecated in version&nbsp;2.0.0
  or earlier.

@par
Houdini:
- Added a Clip SOP, which does volumetric clipping.
- Added an Occlusion Mask SOP, which generates a mask of the voxels
  inside a camera frustum that are occluded by objects in an input grid.
- The Combine SOP now applies the optional signed flood fill only to
  level set grids, since that operation isn&rsquo;t meaningful for other grids.
- The Filter SOP now processes all grid types, not just scalar grids.


@htmlonly <a name="v2_2_0_changes"></a>@endhtmlonly
@par
<B>Version 2.2.0</B> - <I>February 20, 2014</I>
- Added a simple, multithreaded
  @vdblink::tools::VolumeRender volume renderer@endlink,
  and added volume rendering support to the @c vdb_render
  command-line renderer.
- Added an option to the
  @vdblink::tools::LevelSetRayIntersector LevelSetRayIntersector@endlink
  and to @c vdb_render to specify the isovalue of the level set.
- Added methods to the
  @vdblink::tools::LevelSetRayIntersector LevelSetRayIntersector@endlink
  to return the time of intersection along a world or index ray and to
  return the level set isovalue.
- Improved the performance of the
  @vdblink::tools::VolumeRayIntersector VolumeRayIntersector@endlink
  and added support for voxel dilation to account for interpolation kernels.
- Added a @ref sInterpolation "section" to the Cookbook on interpolation
  using @vdblink::tools::BoxSampler BoxSampler@endlink,
  @vdblink::tools::GridSampler GridSampler@endlink,
  @vdblink::tools::DualGridSampler DualGridSampler@endlink, et al.
- Added a @ref secGrid "section" to the Overview on grids and grid metadata.
- Modified @vdblink::tools::DualGridSampler DualGridSampler@endlink so
  it is more consistent with @vdblink::tools::GridSampler GridSampler@endlink.
- The @vdblink::tools::cpt() cpt@endlink, @vdblink::tools::curl() curl@endlink,
  @vdblink::tools::laplacian() laplacian@endlink,
  @vdblink::tools::meanCurvature() meanCurvature@endlink
  and @vdblink::tools::normalize() normalize@endlink tools now output grids
  with appropriate @vdblink::VecType vector types@endlink
  (covariant, contravariant, etc.).
- Added a @vdblink::tools::transformVectors() transformVectors@endlink tool,
  which applies an affine transformation to the voxel values of a
  vector-valued grid in accordance with the grid&rsquo;s
  @vdblink::VecType vector type@endlink and
  @vdblink::Grid::isInWorldSpace() world space/local space@endlink setting.
- Added a @vdblink::tools::compDiv() compDiv@endlink tool, which combines
  grids by dividing the values of corresponding voxels.
- Fixed a bug in the mean curvature computation that could produce NaNs
  in regions with constant values.
- Added a
  @vdblink::Grid::topologyDifference() Grid::topologyDifference@endlink method.
- Added @vdblink::math::Vec3::exp() exp@endlink and
  @vdblink::math::Vec3::sum() sum@endlink methods to
  @vdblink::math::Vec2 Vec2@endlink, @vdblink::math::Vec3 Vec3@endlink
  and @vdblink::math::Vec4 Vec4@endlink.
- Improved the @vdblink::tools::fillWithSpheres() fillWithSpheres@endlink
  tool for small volumes that are just a few voxels across.
- Improved the accuracy of the mesh to volume converter.
- Fixed a bug in the mesh to volume converter that caused incorrect sign
  classifications for narrow-band level sets.
- Fixed a bug in @vdblink::math::NonlinearFrustumMap::applyIJT()
  NonlinearFrustumMap::applyIJT@endlink that resulted in incorrect values
  when computing the gradient of a grid with a frustum transform.
- Fixed a file I/O bug whereby some <TT>.vdb</TT> files could not be read
  correctly if they contained grids with more than two distinct inactive
  values.
- Fixed an off-by-one bug in the numbering of unnamed grids in <TT>.vdb</TT>
  files.  The first unnamed grid in a file is now retrieved using the name
  &ldquo;<TT>[0]</TT>&rdquo;, instead of &ldquo;<TT>[1]</TT>&rdquo;.
- Fixed a build issue reported by Clang&nbsp;3.2 in tools/GridOperators.h.
- Fixed a memory leak in @vdblink::tools::Film Film@endlink.
- Added library and file format version number constants to the Python module.
- Improved convergence in the
  @vdblink::tools::VolumeRender volume renderer@endlink.
  <I>[Contributed by Jerry Tessendorf and Mark Matthews]</I>
- Made various changes for compatibility with Houdini&nbsp;13 and with
  C++11 compilers.
  <I>[Contributed&nbsp;by&nbsp;SESI]</I>

@par
API changes:
- @vdblink::tools::VolumeRayIntersector::march()
  VolumeRayIntersector::march@endlink no longer returns an @c int
  to distinguish tile vs. voxel hits.  Instead, it now returns @c false
  if no intersection is detected and @c true otherwise.  Also, @e t0 and
  @e t1 might now correspond to the first and last hits of multiple adjacent
  leaf nodes and/or active tiles.
- @vdblink::tools::DualGridSampler DualGridSampler@endlink is no longer
  templated on the target grid type, and the value accessor is now passed
  as an argument.
- The <TT>.vdb</TT> file format has changed slightly.  Tools built with older
  versions of OpenVDB should be recompiled to ensure that they can read files
  in the new format.

@par
Houdini:
- Added topology union, intersection and difference operations to
  the Combine SOP.  These operations combine the active voxel topologies
  of grids that may have different value types.
- Added a Divide operation to the Combine SOP.
- Added support for boolean grids to the Combine, Resample, Scatter, Prune
  and Visualize SOPs.
- The Fill SOP now accepts a vector as the fill value, and it allows
  the fill region bounds to be specified either in index space (as before),
  in world space, or using the bounds of geometry connected to an optional
  new reference input.
- Added a toggle to the Offset Level Set SOP to specify the offset in
  either world or voxel units.
- Added a toggle to the Transform and Resample SOPs to apply the transform
  to the voxel values of vector-valued grids, in accordance with those
  grids&rsquo; @vdblink::VecType vector types@endlink and
  @vdblink::Grid::isInWorldSpace() world space/local space@endlink settings.
- Added a Vector Type menu to the Vector Merge SOP.
- Removed masking options from the Renormalize SOP (since masking is
  not supported yet).
- Reimplemented the Vector Merge SOP for better performance and
  interruptibility and to fix a bug in the handling of tile values.


@htmlonly <a name="v2_1_0_changes"></a>@endhtmlonly
@par
<B>Version 2.1.0</B> - <I>December 12, 2013</I>
- Added a small number of Maya nodes, primarily for conversion of geometry
  to and from OpenVDB volumes and for visualization of volumes.
- Added an initial implementation of
  @vdblink::tools::LevelSetMorphing level set morphing@endlink
  (with improvements to follow soon).
- Added @vdblink::tools::LevelSetMeasure tools::LevelSetMeasure@endlink,
  which efficiently computes the surface area, volume and average
  mean-curvature of narrow-band level sets, in both world and voxel units.
  Those quantities are now exposed as intrinsic attributes on the Houdini
  VDB primitive and can be queried using the native Measure SOP.
- @vdblink::tools::Dense tools::Dense@endlink now supports the XYZ memory
  layout used by Houdini and Maya in addition to the ZYX layout used in
  OpenVDB trees.
- Improved the performance of masking in the
  @vdblink::tools::LevelSetFilter level set filter@endlink tool and
  added inversion and scaling of the mask input, so that any scalar-valued
  volume can be used as a mask, not just volumes with a [0,&nbsp;1] range.
- Added optional masking to the non-level-set filters, to the grid
  operators (CPT, curl, divergence, gradient, Laplacian, mean curvature,
  magnitude, and normalize) and to the Analysis and Filter SOPs.
- Added more narrow band controls to the Rebuild Level Set SOP.
- Improved the accuracy of the
  @vdblink::tools::levelSetRebuild() level set rebuild@endlink tool.
- Added @vdblink::tools::activate() tools::activate@endlink and
  @vdblink::tools::deactivate() tools::deactivate@endlink, which set the
  active states of tiles and voxels whose values are equal to or approximately
  equal to a given value, and added a Deactivate Background Voxels toggle
  to the Combine SOP.
- Added @vdblink::math::BBox::applyMap() BBox::applyMap@endlink and
  @vdblink::math::BBox::applyInverseMap() BBox::applyInverseMap@endlink,
  which allow for transformation of axis-aligned bounding boxes.
- Added a @vdblink::tools::PositionShader position shader@endlink to the
  level set ray-tracer (primarily for debugging purposes).
- Added an @vdblink::io::Queue io::Queue@endlink class that manages a
  concurrent queue for asynchronous serialization of grids to files or streams.
- Fixed a bug in @vdblink::io::Archive io::Archive@endlink whereby writing
  unnamed, instanced grids (i.e., grids sharing a tree) to a file rendered
  the file unreadable.
- Fixed a bug in the @vdblink::tools::VolumeToMesh volume to mesh@endlink
  converter that caused it to generate invalid polygons when the zero crossing
  lay between active and inactive regions.
- Fixed a bug in the @vdblink::tools::UniformPointScatter point scatter@endlink
  tool (and the Scatter SOP) whereby the last voxel always remained empty.
- Fixed a bug in the Read SOP that caused grids with the same name
  to be renamed with a numeric suffix (e.g., &ldquo;grid[1]&rdquo;
  &ldquo;grid[2]&rdquo;, etc.).
- Fixed some unit test failures on 64-bit Itanium machines.

@par
API changes:
- The @vdblink::tools::Filter Filter@endlink tool is now templated on a
  mask grid, and threading is controlled using a grain size, for consistency
  with most of the other level set tools.
- The @vdblink::tools::LevelSetFilter LevelSetFilter@endlink tool is now
  templated on a mask grid.
- All shaders now take a ray direction instead of a ray.


@htmlonly <a name="v2_0_0_changes"></a>@endhtmlonly
@par
<B>Version 2.0.0</B> - <I>October 31, 2013</I>
- Added a @ref python "Python module" with functions for basic manipulation
  of grids (but no tools, yet).
- Added ray intersector tools for efficient, hierarchical intersection
  of rays with @vdblink::tools::LevelSetRayIntersector level-set@endlink
  and @vdblink::tools::VolumeRayIntersector generic@endlink volumes.
- Added a @vdblink::math::Ray Ray@endlink class and a hierarchical
  @vdblink::math::DDA Digital Differential Analyzer@endlink for fast
  ray traversal.
- Added a fully multi-threaded @vdblink::tools::LevelSetRayTracer
  level set ray tracer@endlink and
  @vdblink::tools::PerspectiveCamera camera@endlink
  @vdblink::tools::OrthographicCamera classes@endlink
  that mimic Houdini&rsquo;s cameras.
- Added a simple, command-line renderer (currently for level sets only).
- Implemented a new meshing scheme that produces topologically robust
  two-manifold meshes and is twice as fast as the previous scheme.
- Implemented a new, topologically robust (producing two-manifold meshes)
  level-set-based seamless fracture scheme.  The new scheme eliminates
  visible scarring seen in the previous implementation by subdividing
  internal, nonplanar quads near fracture seams.  In addition,
  fracture seam points are now tagged, allowing them to be used
  to drive pre-fracture dynamics such as local surface buckling.
- Improved the performance of @vdblink::tree::Tree::evalActiveVoxelBoundingBox()
  Tree::evalActiveVoxelBoundingBox@endlink and
  @vdblink::tree::Tree::activeVoxelCount() Tree::activeVoxelCount@endlink,
  and significantly improved the performance of
  @vdblink::tree::Tree::evalLeafBoundingBox() Tree::evalLeafBoundingBox@endlink
  (by about&nbsp;30x).
- Added a tool (and a Houdini SOP) that fills a volume with
  adaptively-sized overlapping or non-overlapping spheres.
- Added a Ray SOP that can be used to perform geometry projections
  using level-set ray intersections or closest-point queries.
- Added a @vdblink::tools::ClosestSurfacePoint tool@endlink that performs
  accelerated closest surface point queries from arbitrary points in
  world space to narrow-band level sets.
- Increased the speed of masked level set filtering by 20% for
  the most common cases.
- Added @vdblink::math::BoxStencil math::BoxStencil@endlink, with support
  for trilinear interpolation and gradient computation.
- Added @vdblink::tree::Tree::topologyIntersection()
  Tree::topologyIntersection@endlink, which intersects a tree&rsquo;s active
  values with those of another tree, and
  @vdblink::tree::Tree::topologyDifference() Tree::topologyDifference@endlink,
  which performs topological subtraction of one tree&rsquo;s active values
  from another&rsquo;s.  In both cases, the <TT>ValueType</TT>s of the two
  trees need not be the same.
- Added @vdblink::tree::Tree::activeTileCount() Tree::activeTileCount@endlink,
  which returns the number of active tiles in a tree.
- Added @vdblink::math::MinIndex() math::MinIndex@endlink and
  @vdblink::math::MaxIndex() math::MaxIndex@endlink, which find the minimum
  and maximum components of a vector without any branching.
- Added @vdblink::math::BBox::minExtent() BBox::minExtent@endlink,
  which returns a bounding box&rsquo;s shortest axis.
- The default @vdblink::math::BBox BBox@endlink constructor now
  generates an invalid bounding box rather than an empty bounding box
  positioned at the origin.  The new behavior is consistent with
  @vdblink::math::CoordBBox CoordBBox@endlink.
  <I>[Thanks to Rick Hankins for suggesting this fix.]</I>
- Added @vdblink::math::CoordBBox::reset() CoordBBox::reset@endlink,
  which resets a bounding box to its initial, invalid state.
- Fixed a bug in the default @vdblink::math::ScaleMap ScaleMap@endlink
  constructor that left some data used in the inverse uninitialized.
- Added @vdblink::math::MapBase::applyJT MapBase::applyJT@endlink, which
  applies the Jacobian transpose to a vector (the Jacobian transpose takes
  a range-space vector to a domain-space vector, e.g., world to index),
  and added @vdblink::math::MapBase::inverseMap() MapBase::inverseMap@endlink,
  which returns a new map representing the inverse of the original map
  (except for @vdblink::math::NonlinearFrustumMap NonlinearFrustumMap@endlink,
  which does not currently have a defined inverse map).
  <br>@b Note: Houdini 12.5 uses an earlier version of OpenVDB, and maps
  created with that version lack virtual table entries for these
  new methods, so do not call these methods from Houdini&nbsp;12.5.
- Reimplemented @vdblink::math::RandomInt math::RandomInt@endlink using
  Boost.Random instead of @c rand() (which is not thread-safe), and deprecated
  @c math::randUniform() and added
  @vdblink::math::Random01 math::Random01@endlink to replace it.
- Modified @vdblink::tools::copyFromDense() tools::copyFromDense@endlink
  and @vdblink::tools::copyToDense() tools::copyToDense@endlink to allow
  for implicit type conversion (e.g., between a
  @vdblink::tools::Dense Dense&lt;Int32&gt;@endlink and a
  @vdblink::FloatTree FloatTree@endlink) and fixed several bugs
  in @vdblink::tools::CopyFromDense tools::CopyFromDense@endlink.
- Fixed bugs in @vdblink::math::Stats math::Stats@endlink and
  @vdblink::math::Histogram math::Histogram@endlink that could produce
  <TT>NaN</TT>s or other incorrect behavior if certain methods were called
  on populations of size zero.
- Renamed <TT>struct tolerance</TT> to
  @vdblink::math::Tolerance math::Tolerance@endlink
  and @c negative to @vdblink::math::negative() math::negative@endlink
  and removed @c math::toleranceValue().
- Implemented a closest point on line segment algorithm,
  @vdblink::math::closestPointOnSegmentToPoint()
  math::closestPointOnSegmentToPoint@endlink.
- Fixed meshing issues relating to masking and automatic partitioning.
- @vdblink::Grid::merge() Grid::merge@endlink and
  @vdblink::tree::Tree::merge() Tree::merge@endlink now accept an optional
  @vdblink::MergePolicy MergePolicy@endlink argument that specifies one of
  three new merging schemes.  (The old merging scheme, which is no longer
  available, used logic for each tree level that was inconsistent with
  the other levels and that could result in active tiles being replaced
  with nodes having only inactive values.)
- Renamed @c LeafNode::coord2offset(), @c LeafNode::offset2coord() and
  @c LeafNode::offset2globalCoord() to
  @vdblink::tree::LeafNode::coordToOffset() coordToOffset@endlink,
  @vdblink::tree::LeafNode::offsetToLocalCoord() offsetToLocalCoord@endlink,
  and @vdblink::tree::LeafNode::offsetToGlobalCoord()
  offsetToGlobalCoord@endlink, respectively, and likewise for
  @vdblink::tree::InternalNode::offsetToGlobalCoord() InternalNode@endlink.
  <I>[Thanks to Rick Hankins for suggesting this change.]</I>
- Replaced @vdblink::tree::Tree Tree@endlink methods @c setValueOnMin,
  @c setValueOnMax and @c setValueOnSum with
  @vdblink::tools::setValueOnMin() tools::setValueOnMin@endlink,
  @vdblink::tools::setValueOnMax() tools::setValueOnMax@endlink and
  @vdblink::tools::setValueOnSum() tools::setValueOnSum@endlink
  (and a new @vdblink::tools::setValueOnMult() tools::setValueOnMult@endlink)
  and added @vdblink::tree::Tree::modifyValue() Tree::modifyValue@endlink
  and @vdblink::tree::Tree::modifyValueAndActiveState()
  Tree::modifyValueAndActiveState@endlink, which modify voxel values
  in-place via user-supplied functors.  Similarly, replaced
  @c ValueAccessor::setValueOnSum() with
  @vdblink::tree::ValueAccessor::modifyValue()
  ValueAccessor::modifyValue@endlink
  and @vdblink::tree::ValueAccessor::modifyValueAndActiveState()
  ValueAccessor::modifyValueAndActiveState@endlink, and added a
  @vdblink::tree::TreeValueIteratorBase::modifyValue() modifyValue@endlink
  method to all value iterators.
- Removed @c LeafNode::addValue and @c LeafNode::scaleValue.
- Added convenience classes @vdblink::tree::Tree3 tree::Tree3@endlink and
  @vdblink::tree::Tree5 tree::Tree5@endlink for custom tree configurations.
- Added an option to the From Particles SOP to generate an alpha mask,
  which can be used to constrain level set filtering so as to preserve
  surface details.
- The mesh to volume converter now handles point-degenerate polygons.
- Fixed a bug in the Level Set Smooth, Level Set Renormalize and
  Level Set Offset SOPs that caused the group name to be ignored.
- Fixed various OS X and Windows build issues.
  <I>[Contributions from SESI and DD]</I>


@htmlonly <a name="v1_2_0_changes"></a>@endhtmlonly
@par
<B>Version 1.2.0</B> - <I>June 28 2013</I>
- @vdblink::tools::LevelSetFilter Level set filters@endlink now accept
  an optional alpha mask grid.
- Implemented sharp feature extraction for level set surfacing.
  This enhances the quality of the output mesh and reduces aliasing
  artifacts.
- Added masking options to the meshing tools, as well as a spatial
  multiplier for the adaptivity threshold, automatic partitioning,
  and the ability to preserve edges and corners when mesh adaptivity
  is applied.
- The mesh to volume attribute transfer scheme now takes surface
  orientation into account, which improves accuracy in proximity to
  edges and corners.
- Added a @vdblink::tree::LeafManager::foreach() foreach@endlink method
  to @vdblink::tree::LeafManager tree::LeafManager@endlink that, like
  @vdblink::tools::foreach() tools::foreach@endlink, applies a user-supplied
  functor to each leaf node in parallel.
- Rewrote the particle to level set converter, simplifying the API,
  improving performance (especially when particles have a fixed radius),
  adding the capability to transfer arbitrary point attributes,
  and fixing a velocity trail bug.
- Added utility methods @vdblink::math::Sign() Sign@endlink,
  @vdblink::math::SignChange() SignChange@endlink,
  @vdblink::math::isApproxZero() isApproxZero@endlink,
  @vdblink::math::Cbrt() Cbrt@endlink and
  @vdblink::math::ZeroCrossing() ZeroCrossing@endlink to math/Math.h.
- Added a @vdblink::tree::ValueAccessor3::probeNode() probeNode@endlink method
  to the value accessor and to tree nodes that returns a pointer to the node
  that contains a given voxel.
- Deprecated @c LeafNode::addValue and @c LeafNode::scaleValue.
- Doubled the speed of the mesh to volume converter (which also improves
  the performance of the fracture and level set rebuild tools) and
  improved its inside/outside voxel classification near edges and corners.
- @vdblink::tools::GridSampler GridSampler@endlink now accepts either a grid,
  a tree or a value accessor, and it offers faster index-based access methods
  and much better performance in cases where many instances are allocated.
- Extended @vdblink::tools::Dense tools::Dense@endlink to make it more
  compatible with existing tools.
- Fixed a crash in @vdblink::io::Archive io::Archive@endlink whenever
  the library was unloaded from memory and then reloaded.
  <I>[Contributed by Ollie Harding]</I>
- Fixed a bug in @c GU_PrimVDB::buildFromPrimVolume(), seen during the
  conversion from Houdini volumes to OpenVDB grids, that could cause
  signed flood fill to be applied to non-level set grids, resulting in
  active tiles with incorrect values.
- Added a Prune SOP with several pruning schemes.


@htmlonly <a name="v1_1_1_changes"></a>@endhtmlonly
@par
<B>Version 1.1.1</B> - <I>May 10 2013</I>
- Added a simple @vdblink::tools::Dense dense grid class@endlink and tools
  to copy data from dense voxel arrays into OpenVDB grids and vice-versa.
- Starting with Houdini 12.5.396, plugins built with this version
  of OpenVDB can coexist with native Houdini OpenVDB nodes.
- The level set fracture tool now smooths seam line edges during
  mesh extraction, eliminating staircase artifacts.
- Significantly improved the performance of the
  @vdblink::util::leafTopologyIntersection()
  leafTopologyIntersection@endlink and
  @vdblink::util::leafTopologyDifference() leafTopologyDifference@endlink
  utilities and added a @vdblink::tree::LeafNode::topologyDifference()
  LeafNode::topologyDifference@endlink method.
- Added convenience functions that provide simplified interfaces
  to the @vdblink::tools::meshToLevelSet() mesh to volume@endlink
  and @vdblink::tools::volumeToMesh() volume to mesh@endlink converters.
- Added a @vdblink::tools::accumulate() tools::accumulate@endlink function
  that is similar to @vdblink::tools::foreach() tools::foreach@endlink
  but can be used to accumulate the results of computations over the values
  of a grid.
- Added @vdblink::tools::statistics() tools::statistics@endlink,
  @vdblink::tools::opStatistics() tools::opStatistics@endlink and
  @vdblink::tools::histogram() tools::histogram@endlink, which efficiently
  compute statistics (mean, variance, etc.) and histograms of grid values
  (using @vdblink::math::Stats math::Stats@endlink and
  @vdblink::math::Histogram math::Histogram@endlink).
- Modified @vdblink::math::CoordBBox CoordBBox@endlink to adhere to
  TBB&rsquo;s splittable type requirements, so that, for example,
  a @c CoordBBox can be used as a blocked iteration range.
- Added @vdblink::tree::Tree::addTile() Tree::addTile@endlink,
  @vdblink::tree::Tree::addLeaf() Tree::addLeaf@endlink and
  @vdblink::tree::Tree::stealNode() Tree::stealNode@endlink, for fine
  control over tree construction.
- Addressed a numerical stability issue when performing Gaussian
  filtering of level set grids.
- Changed the return type of @vdblink::math::CoordBBox::volume()
  CoordBBox::volume@endlink to reduce the risk of overflow.
- When the input mesh is self-intersecting, the mesh to volume converter
  now produces a level set with a monotonic gradient field.
- Fixed a threading bug in the mesh to volume converter that caused it
  to produce different results for the same input.
- Fixed a bug in the particle to level set converter that prevented
  particles with zero velocity from being rasterized in Trail mode.
- Added an optional input to the Create SOP into which to merge
  newly-created grids.
- Fixed a bug in the Resample SOP that caused it to produce incorrect
  narrow-band widths when resampling level set grids.
- Fixed a bug in the To Polygons SOP that caused intermittent crashes
  when the optional reference input was connected.
- Fixed a bug in the Advect Level Set SOP that caused a crash
  when the velocity input was connected but empty.
- The Scatter and Sample Point SOPs now warn instead of erroring
  when given empty grids.
- Fixed a crash in @c vdb_view when stepping through multiple grids
  after changing render modes.
- @c vdb_view can now render fog volumes and vector fields, and it now
  features interactively adjustable clipping planes that enable
  one to view the interior of a volume.


@htmlonly <a name="v1_1_0_changes"></a>@endhtmlonly
@par
<B>Version 1.1.0</B> - <I>April 4 2013</I>
- The @vdblink::tools::resampleToMatch() resampleToMatch@endlink tool,
  the Resample SOP and the Combine SOP now use level set rebuild to correctly
  and safely resample level sets.  Previously, scaling a level set would
  invalidate the signed distance field, leading to holes and other artifacts.
- Added a mask-based topological
  @vdblink::tools::erodeVoxels erosion tool@endlink, and rewrote and
  simplified the @vdblink::tools::dilateVoxels dilation tool@endlink.
- The @vdblink::tools::LevelSetAdvection LevelSetAdvection@endlink tool
  can now advect forward or backward in time.
- Tree::pruneLevelSet() now replaces each pruned node with a tile having
  the inside or outside
  background value, instead of arbitrarily selecting one of the node&rsquo;s
  tile or voxel values.
- When a grid is saved to a file with
  @vdblink::Grid::saveFloatAsHalf() saveFloatAsHalf@endlink set to @c true,
  the grid&rsquo;s background value is now also quantized to 16 bits.
  (Not quantizing the background value caused a mismatch with the values
  of background tiles.)
- As with @vdblink::tools::foreach() tools::foreach@endlink, it is now
  possible to specify whether functors passed to
  @vdblink::tools::transformValues() tools::transformValues@endlink
  should be shared across threads.
- @vdblink::tree::LeafManager tree::LeafManager@endlink can now be
  instantiated with a @const tree, although buffer swapping with @const trees
  is disabled.
- Added a @vdblink::Grid::signedFloodFill() Grid::signedFloodFill@endlink
  overload that allows one to specify inside and outside values.
- Fixed a bug in Grid::setBackground() so that now only the values of
  inactive voxels change.
- Fixed @vdblink::Grid::topologyUnion() Grid::topologyUnion@endlink so that
  it actually unions tree topology, instead of just the active states
  of tiles and voxels.  The previous behavior broke multithreaded code
  that relied on input and output grids having compatible tree topology.
- @vdblink::math::Transform math::Transform@endlink now includes an
  @vdblink::math::Transform::isIdentity() isIdentity@endlink predicate
  and methods to @vdblink::math::Transform::preMult(const Mat4d&) pre-@endlink
  and @vdblink::math::Transform::postMult(const Mat4d&) postmultiply@endlink
  by a matrix.
- Modified the @link NodeMasks.h node mask@endlink classes to permit
  octree-like tree configurations (i.e., with a branching factor of two)
  and to use 64-bit operations instead of 32-bit operations.
- Implemented a new, more efficient
  @vdblink::math::closestPointOnTriangleToPoint() closest point
  on triangle@endlink algorithm.
- Implemented a new vertex normal scheme in the volume to mesh
  converter, and resolved some overlapping polygon issues.
- The volume to mesh converter now meshes not just active voxels
  but also active tiles.
- Fixed a bug in the mesh to volume converter that caused unsigned
  distance field conversion to produce empty grids.
- Fixed a bug in the level set fracture tool whereby the cutter overlap
  toggle was ignored.
- Fixed an infinite loop bug in @c vdb_view.
- Updated @c vdb_view to use the faster and less memory-intensive
  OpenVDB volume to mesh converter instead of marching cubes,
  and rewrote the shader to be OpenGL 3.2 and GLSL 1.2 compatible.
- Given multiple input files or a file containing multiple grids,
  @c vdb_view now displays one grid at a time.  The left and right
  arrow keys cycle between grids.
- The To Polygons SOP now has an option to associate the input grid&rsquo;s
  name with each output polygon.


@htmlonly <a name="v1_0_0_changes"></a>@endhtmlonly
@par
<B>Version 1.0.0</B> - <I>March 14 2013</I>
- @vdblink::tools::levelSetRebuild() tools::levelSetRebuild@endlink
  now throws an exception when given a non-scalar or non-floating-point grid.
- The tools in tools/GridOperators.h are now interruptible, as is
  the Analysis SOP.
- Added a
  @vdblink::tree::LeafManager::LeafRange::Iterator leaf node iterator@endlink
  and a TBB-compatible
  @vdblink::tree::LeafManager::LeafRange range class@endlink
  to the LeafManager.
- Modified the @vdblink::tools::VolumeToMesh VolumeToMesh@endlink tool
  to handle surface topology issues around fracture seam lines.
- Modified the Makefile to allow @c vdb_view to compile on OS X systems
  (provided that GLFW is available).
- Fixed a bug in the Create SOP that resulted in "invalid parameter name"
  warnings.
- The Combine SOP now optionally resamples the A grid into the B grid&rsquo;s
  index space (or vice-versa) if the A and B transforms differ.
- The Vector Split and Vector Merge SOPs now skip inactive voxels
  by default, but they can optionally be made to include inactive voxels,
  as they did before.
- The @vdblink::tools::LevelSetFracture LevelSetFracture@endlink tool now
  supports custom rotations for each cutter instance, and the Fracture SOP
  now uses quaternions to generate uniformly-distributed random rotations.


@htmlonly <a name="v0_104_0_changes"></a>@endhtmlonly
@par
<B>Version 0.104.0</B> - <I>February 15 2013</I>
- Added a @vdblink::tools::levelSetRebuild() tool@endlink and a SOP
  to rebuild a level set from any scalar volume.
- @c .vdb files are now saved using a mask-based compression scheme
  that is an order of magnitude faster than ZLIB and produces comparable
  file sizes for level set and fog volume grids.  (ZLIB compression
  is still enabled by default for other classes of grids).
- The @vdblink::tools::Filter Filter@endlink and
  @vdblink::tools::LevelSetFilter LevelSetFilter@endlink tools now
  include a Gaussian filter, and mean (box) filtering is now 10-50x faster.
- The isosurface @vdblink::tools::VolumeToMesh meshing tool@endlink
  is now more robust (to level sets with one voxel wide narrow bands,
  for example).
- Mesh to volume conversion is on average 1.5x faster and up to 5.5x
  faster for high-resolution meshes where the polygon/voxel size ratio
  is small.
- Added @vdblink::createLevelSet() createLevelSet@endlink and
  @vdblink::createLevelSetSphere() createLevelSetSphere@endlink
  factory functions for level set grids.
- @vdblink::tree::ValueAccessor tree::ValueAccessor@endlink is now faster
  for trees of height 2, 3 and 4 (the latter is the default), and it now
  allows one to specify, via a template argument, the number of node levels
  to be cached, which can also improve performance in special cases.
- Added a toggle to @vdblink::tools::foreach() tools::foreach@endlink
  to specify whether or not the functor should be shared across threads.
- Added @vdblink::Mat4SMetadata Mat4s@endlink and
  @vdblink::Mat4DMetadata Mat4d@endlink metadata types.
- Added explicit pre- and postmultiplication methods to the @c Transform,
  @c Map and @c Mat4 classes and deprecated the old accumulation methods.
- Modified @vdblink::math::NonlinearFrustumMap NonlinearFrustumMap@endlink
  to be more compatible with Houdini&rsquo;s frustum transform.
- Fixed a @vdblink::tools::GridTransformer GridTransformer@endlink bug
  that caused it to translate the output grid incorrectly in some cases.
- Fixed a bug in the tree-level
  @vdblink::tree::LeafIteratorBase LeafIterator@endlink that resulted in
  intermittent crashes in
  @vdblink::tools::dilateVoxels() tools::dilateVoxels@endlink.
- The @c Hermite data type and Hermite grids are no longer supported.
- Added tools/GridOperators.h, which includes new, cleaner implementations
  of the @vdblink::tools::cpt() closest point transform@endlink,
  @vdblink::tools::curl() curl@endlink,
  @vdblink::tools::divergence() divergence@endlink,
  @vdblink::tools::gradient() gradient@endlink,
  @vdblink::tools::laplacian() Laplacian@endlink,
  @vdblink::tools::magnitude() magnitude@endlink,
  @vdblink::tools::meanCurvature() mean curvature@endlink and
  @vdblink::tools::normalize() normalize@endlink tools.
- Interrupt support has been improved in several tools, including
  @vdblink::tools::ParticlesToLevelSet tools::ParticlesToLevelSet@endlink.
- Simplified the API of the @vdblink::math::BaseStencil Stencil@endlink class
  and added an @vdblink::math::BaseStencil::intersects() intersects@endlink
  method to test for intersection with a specified isovalue.
- Renamed @c voxelDimensions to @c voxelSize in transform classes
  and elsewhere.
- Deprecated @c houdini_utils::ParmFactory::setChoiceList in favor of
  @c houdini_utils::ParmFactory::setChoiceListItems, which requires
  a list of <I>token, label</I> string pairs.
- Made various changes for Visual C++ compatibility.
  <I>[Contributed by SESI]</I>
- Fixed a bug in @c houdini_utils::getNodeChain() that caused the
  Offset Level Set, Smooth Level Set and Renormalize Level Set SOPs
  to ignore frame changes.
  <I>[Contributed by SESI]</I>
- The From Particles SOP now provides the option to write into
  an existing grid.
- Added a SOP to edit grid metadata.
- The Fracture SOP now supports multiple cutter objects.
- Added a To Polygons SOP that complements the Fracture SOP and allows
  for elimination of seam lines, generation of correct vertex normals
  and grouping of polygons when surfacing fracture fragments, using
  the original level set or mesh as a reference.


@htmlonly <a name="v0_103_1_changes"></a>@endhtmlonly
@par
<B>Version 0.103.1</B> - <I>January 15 2013</I>
- @vdblink::tree::ValueAccessor tree::ValueAccessor@endlink read operations
  are now faster for four-level trees.
  (Preliminary benchmark tests suggest a 30-40% improvement.)
- For vector-valued grids, @vdblink::tools::compMin() tools::compMin@endlink
  and @vdblink::tools::compMax() tools::compMax@endlink now compare
  vector magnitudes instead of individual components.
- Migrated grid sampling code to a new file, Interpolation.h,
  and deprecated old files and classes.
- Added a level-set @vdblink::tools::LevelSetFracture fracture tool@endlink
  and a Fracture SOP.
- Added @vdblink::tools::sdfInteriorMask() tools::sdfInteriorMask@endlink,
  which creates a mask of the interior region of a level set grid.
- Fixed a bug in the mesh to volume converter that produced unexpected
  nonzero values for voxels at the intersection of two polygons,
  and another bug that produced narrow-band widths that didn&rsquo;t respect
  the background value when the half-band width was less than three voxels.
- @c houdini_utils::ParmFactory can now correctly generate ramp multi-parms.
- Made various changes for Visual C++ compatibility.
  <I>[Contributed by SESI]</I>
- The Convert SOP can now convert between signed distance fields and
  fog volumes and from volumes to meshes.
  <I>[Contributed by SESI]</I>
- For level sets, the From Mesh and From Particles SOPs now match
  the reference grid&rsquo;s narrow-band width.
- The Scatter SOP can now optionally scatter points in the interior
  of a level set.


@htmlonly <a name="v0_103_0_changes"></a>@endhtmlonly
@par
<B>Version 0.103.0</B> - <I>December 21 2012</I>
- The mesh to volume converter is now 60% faster at generating
  level sets with wide bands, and the From Mesh SOP is now interruptible.
- Fixed a threading bug in the recently-added
  @vdblink::tools::compReplace() compReplace@endlink tool
  that caused it to produce incorrect output.
- Added a @vdblink::tree::Tree::probeConstLeaf() probeConstLeaf@endlink
  method to the @vdblink::tree::Tree::probeConstLeaf() Tree@endlink,
  @vdblink::tree::ValueAccessor::probeConstLeaf() ValueAccessor@endlink
  and @vdblink::tree::RootNode::probeConstLeaf() node@endlink classes.
- The Houdini VDB primitive doesn&rsquo;t create a @c name attribute
  unnecessarily (i.e., if its grid&rsquo;s name is empty), but it now
  correctly allows the name to be changed to the empty string.
- Fixed a crash in the Vector Merge SOP when fewer than three grids
  were merged.
- The From Particles SOP now features a "maximum half-width" parameter
  to help avoid runaway computations.


@htmlonly <a name="v0_102_0_changes"></a>@endhtmlonly
@par
<B>Version 0.102.0</B> - <I>December 13 2012</I>
- Added @vdblink::tools::compReplace() tools::compReplace@endlink,
  which copies the active values of one grid into another, and added
  a "Replace A With Active B" mode to the Combine SOP.
- @vdblink::Grid::signedFloodFill() Grid::signedFloodFill@endlink
  no longer enters an infinite loop when filling an empty grid.
- Fixed a bug in the particle to level set converter that sometimes
  produced level sets with holes, and fixed a bug in the SOP that
  could result in random output.
- Fixed an issue in the frustum preview feature of the Create SOP
  whereby rendering very large frustums could cause high CPU usage.
- Added streamline support to the constrained advection scheme
  in the Advect Points SOP.
- Added an Advect Level Set SOP.


@htmlonly <a name="v0_101_1_changes"></a>@endhtmlonly
@par
<B>Version 0.101.1</B> - <I>December 11 2012</I> (DWA internal release)
- Partially reverted the Houdini VDB primitive&rsquo;s grid accessor methods
  to their pre-0.98.0 behavior.  A primitive&rsquo;s grid can once again
  be accessed by shared pointer, but now also by reference.
  Accessor methods for grid metadata have also been added, and the
  primitive now ensures that metadata and transforms are never shared.
- Fixed an intermittent crash in the From Particles SOP.


@htmlonly <a name="v0_101_0_changes"></a>@endhtmlonly
@par
<B>Version 0.101.0</B> - <I>December 6 2012</I> (DWA internal release)
- Partially reverted the @vdblink::Grid Grid@endlink&rsquo;s
  @vdblink::Grid::tree() tree@endlink and
  @vdblink::Grid::transform() transform@endlink accessor methods
  to their pre-0.98.0 behavior, eliminating copy-on-write but
  preserving their return-by-reference semantics.  These methods
  are now supplemented with a suite of
  @vdblink::Grid::treePtr() shared@endlink
  @vdblink::Grid::baseTreePtr() pointer@endlink
  @vdblink::Grid::transformPtr() accessors@endlink.
- Restructured the @vdblink::tools::meshToVolume
  mesh to volume converter@endlink for a 40% speedup
  and to be more robust to non-manifold geometry, to better preserve
  sharp features, to support arbitrary tree configurations and
  to respect narrow-band limits.
- Added a @c getNodeBoundingBox method to
  @vdblink::tree::RootNode::getNodeBoundingBox() RootNode@endlink,
  @vdblink::tree::InternalNode::getNodeBoundingBox() InternalNode@endlink
  and @vdblink::tree::LeafNode::getNodeBoundingBox() LeafNode@endlink
  that returns the index space spanned by a node.
- Made various changes for Visual C++ compatibility.
  <I>[Contributed by SESI]</I>
- Renamed the Reshape Level Set SOP to Offset Level Set.
- Fixed a crash in the Convert SOP and added support for conversion
  of empty grids.


@htmlonly <a name="v0_100_0_changes"></a>@endhtmlonly
@par
<B>Version 0.100.0</B> - <I>November 30 2012</I> (DWA internal release)
- Greatly improved the performance of the level set to fog volume
  @vdblink::tools::sdfToFogVolume() converter@endlink.
- Improved the performance of the
  @vdblink::tools::Filter::median() median filter@endlink
  and of level set @vdblink::tools::csgUnion() CSG@endlink operations.
- Reintroduced Tree::pruneLevelSet(), a specialized Tree::pruneInactive()
  for level-set grids.
- Added utilities to the @c houdini_utils library to facilitate the
  collection of a chain of adjacent nodes of a particular type
  so that they can be cooked in a single step.  (For example,
  adjacent @c xform SOPs could be collapsed by composing their
  transformation matrices into a single matrix.)
- Added pruning and flood-filling options to the Convert SOP.
- Reimplemented the Filter SOP, omitting level-set-specific filters
  and adding node chaining (to reduce memory usage when applying
  several filters in sequence).
- Added a toggle to the Read SOP to read grid metadata and
  transforms only.
- Changed the attribute transfer scheme on the From Mesh and
  From Particles SOPs to allow for custom grid names and
  vector type metadata.


@htmlonly <a name="v0_99_0_changes"></a>@endhtmlonly
@par
<B>Version 0.99.0</B> - <I>November 21 2012</I>
- Added @vdblink::Grid Grid@endlink methods that return non-<TT>const</TT>
  tree and transform references without triggering deep copies,
  as well as @c const methods that return @c const shared pointers.
- Added @c Grid methods to @vdblink::Grid::addStatsMetadata populate@endlink
  a grid&rsquo;s metadata with statistics like the active voxel count, and to
  @vdblink::Grid::getStatsMetadata retrieve@endlink that metadata.
  By default, statistics are now computed and added to grids
  whenever they are written to <TT>.vdb</TT> files.
- Added @vdblink::io::File::readGridMetadata io::File::readGridMetadata@endlink
  and @vdblink::io::File::readAllGridMetadata
  io::File::readAllGridMetadata@endlink methods to read just the
  grid metadata and transforms from a <TT>.vdb</TT> file.
- Fixed numerical precision issues in the
  @vdblink::tools::csgUnion csgUnion@endlink,
  @vdblink::tools::csgIntersection csgIntersection@endlink
  and @vdblink::tools::csgDifference csgDifference@endlink
  tools, and added toggles to optionally disable postprocess pruning.
- Fixed an issue in @c vdb_view with the ordering of GL vertex buffer calls.
  <I>[Contributed by Bill Katz]</I>
- Fixed an intermittent crash in the
  @vdblink::tools::ParticlesToLevelSet ParticlesToLevelSet@endlink tool,
  as well as a race condition that could cause data corruption.
- The @c ParticlesToLevelSet tool and From Particles SOP can now transfer
  arbitrary point attribute values from the input particles to output voxels.
- Fixed a bug in the Convert SOP whereby the names of primitives
  were lost during conversion, and another bug that resulted in
  arithmetic errors when converting empty grids.
- Fixed a bug in the Combine SOP that caused the Operation selection
  to be lost.


@htmlonly <a name="v0_98_0_changes"></a>@endhtmlonly
@par
<B>Version 0.98.0</B> - <I>November 16 2012</I>
- @vdblink::tree::Tree Tree@endlink and
  @vdblink::math::Transform Transform@endlink objects (and
  @vdblink::Grid Grid@endlink objects in the context of Houdini SOPs)
  are now passed and accessed primarily by reference rather than by
  shared pointer.
  <I>[Contributed by SESI]</I>
- Reimplemented @vdblink::math::CoordBBox CoordBBox@endlink to address several
  off-by-one bugs related to bounding box dimensions.
- Fixed an off-by-one bug in @vdblink::Grid::evalActiveVoxelBoundingBox()
  evalActiveVoxelBoundingBox@endlink.
- Introduced the @vdblink::tree::LeafManager LeafManager@endlink class,
  which will eventually replace the @c LeafArray class.  @c LeafManager supports
  dynamic buffers stored as a structure of arrays (SOA), unlike @c LeafArray,
  which supports only static buffers stored as an array of structures (AOS).
- Improved the performance of the
  @vdblink::tools::LevelSetFilter LevelSetFilter@endlink and
  @vdblink::tools::LevelSetTracker LevelSetTracker@endlink tools by rewriting
  them to use the new @vdblink::tree::LeafManager LeafManager@endlink class.
- Added @vdblink::tree::Tree::setValueOnly() Tree::setValueOnly@endlink and
  @vdblink::tree::ValueAccessor::setValueOnly()
  ValueAccessor::setValueOnly@endlink methods, which change the value of
  a voxel without changing its active state, and
  @vdblink::tree::Tree::probeLeaf() Tree::probeLeaf@endlink and
  @vdblink::tree::ValueAccessor::probeLeaf() ValueAccessor::probeLeaf@endlink
  methods that return the leaf node that contains a given voxel (unless
  the voxel is represented by a tile).
- Added a @vdblink::tools::LevelSetAdvection LevelSetAdvection@endlink tool
  that propagates and tracks narrow-band level sets.
- Introduced a new @vdblink::tools::GridSampler GridSampler@endlink class
  that supports world-space (or index-space) sampling of grid values.
- Changed the interpretation of the
  @vdblink::math::NonlinearFrustumMap NonlinearFrustumMap@endlink&rsquo;s
  @em taper parameter to be the ratio of the near and far plane depths.
- Added a @c ParmFactory::setChoiceList() overload that accepts
  (@em token, @em label) string pairs, and a @c setDefault() overload that
  accepts an STL string.
- Fixed a crash in the Combine SOP in Copy B mode.
- Split the Level Set Filter SOP into three separate SOPs,
  Level Set Smooth, Level Set Reshape and Level Set Renormalize.
  When two or more of these nodes are connected in sequence, they interact
  to reduce memory usage: the last node in the sequence performs
  all of the operations in one step.
- The Advect Points SOP can now output polyline streamlines
  that trace the paths of the points.
- Added an option to the Analysis SOP to specify names for output grids.
- Added camera-derived frustum transform support to the Create SOP.


@htmlonly <a name="v0_97_0_changes"></a>@endhtmlonly
@par
<B>Version 0.97.0</B> - <I>October 18 2012</I>
- Added a narrow-band @vdblink::tools::LevelSetTracker level set
  interface tracking tool@endlink (up to fifth-order in space but currently
  only first-order in time, with higher temporal orders to be added soon).
- Added a @vdblink::tools::LevelSetFilter level set filter tool@endlink
  to perform unrestricted surface smoothing (e.g., Laplacian flow),
  filtering (e.g., mean value) and morphological operations (e.g.,
  morphological opening).
- Added adaptivity to the @vdblink::tools::VolumeToMesh
  level set meshing tool@endlink for faster mesh extraction with fewer
  polygons, without postprocessing.
- Added a @vdblink::tree::ValueAccessor::touchLeaf()
  ValueAccessor::touchLeaf@endlink method that creates (if necessary)
  and returns the leaf node containing a given voxel.  It can be used
  to preallocate leaf nodes over which to run parallel algorithms.
- Fixed a bug in @vdblink::Grid::merge() Grid::merge@endlink whereby
  active tiles were sometimes lost.
- Added @vdblink::tree::LeafManager LeafManager@endlink, which is similar
  to @c LeafArray but supports a dynamic buffer count and allocates buffers
  more efficiently.  Useful for temporal integration (e.g., for level set
  propagation and interface tracking), @c LeafManager is meant to replace
  @c LeafArray, which will be deprecated in the next release.
- Added a @vdblink::tree::LeafNode::fill() LeafNode::fill@endlink method
  to efficiently populate leaf nodes with constant values.
- Added a @vdblink::tree::Tree::visitActiveBBox() Tree::visitActiveBBox@endlink
  method that applies a functor to the bounding boxes of all active tiles
  and leaf nodes and that can be used to improve the performance of
  ray intersection tests, rendering of bounding boxes, etc.
- Added a @vdblink::tree::Tree::voxelizeActiveTiles()
  Tree::voxelizeActiveTiles@endlink method to densify active tiles.
  While convenient and fast, this can produce large dense grids, so use
  it with caution.
- Repackaged @c Tree::pruneLevelSet() as a Tree::pruneOp()-compatible
  functor.  Tree::LevelSetPrune is a specialized Tree::pruneInactive
  for level-set grids and is used in interface tracking.
- Added a GridBase::pruneGrid() method.
- Added a @vdblink::Grid::hasUniformVoxels() Grid:hasUniformVoxels@endlink
  method.
- Renamed @c tools::dilate to
  @vdblink::tools::dilateVoxels() dilateVoxels@endlink and improved its
  performance.  The new name reflects the fact that the current
  implementation ignores active tiles.
- Added a @vdblink::tools::resampleToMatch() tools::resampleToMatch@endlink
  function that resamples an input grid into an output grid with a
  different transform such that, after resampling, the input and output grids
  coincide, but the output grid&rsquo;s transform is preserved.
- Significantly improved the performance of depth-bounded value
  iterators (@vdblink::tree::Tree::ValueOnIter ValueOnIter@endlink,
  @vdblink::tree::Tree::ValueAllIter ValueAllIter@endlink, etc.)
  when the depth bound excludes leaf nodes.
- Exposed the value buffers inside leaf nodes with
  @vdblink::tree::LeafNode::buffer() LeafNode::buffer@endlink.
  This allows for very fast access (const and non-const) to voxel
  values using linear array offsets instead of @ijk coordinates.
- In openvdb_houdini/UT_VDBTools.h, added operators for use with
  @c processTypedGrid that resample grids in several different ways.
- Added a policy mechanism to @c houdini_utils::OpFactory that allows for
  customization of operator names, icons, and Help URLs.
- Renamed many of the Houdini SOPs to make the names more consistent.
- Added an Advect Points SOP.
- Added a Level Set Filter SOP that allows for unrestricted surface
  deformations, unlike the older Filter SOP, which restricts surface
  motion to the initial narrow band.
- Added staggered vector sampling to the Sample Points SOP.
- Added a minimum radius threshold to the particle voxelization tool
  and SOP.
- Merged the Composite and CSG SOPs into a single Combine SOP.
- Added a tool and a SOP to efficiently generate narrow-band level set
  representations of spheres.
- In the Visualize SOP, improved the performance of tree topology
  generation, which is now enabled by default.


@htmlonly <a name="v0_96_0_changes"></a>@endhtmlonly
@par
<B>Version 0.96.0</B> - <I>September 24 2012</I>
- Fixed a memory corruption bug in the mesh voxelizer tool.
- Temporarily removed the optional clipping feature from the level set mesher.
- Added "Staggered Vector Field" to the list of grid classes in the Create SOP.


@htmlonly <a name="v0_95_0_changes"></a>@endhtmlonly
@par
<B>Version 0.95.0</B> - <I>September 20 2012</I>
- Added a quad @vdblink::tools::VolumeToMesh meshing@endlink tool for
  higher-quality level set meshing and updated the Visualizer SOP
  to use it.
- Fixed a precision error in the @vdblink::tools::meshToVolume
  mesh voxelizer@endlink and improved the quality of inside/outside
  voxel classification.  Output grids are now also
  @vdblink::Grid::setGridClass() classified@endlink as either level sets
  or fog volumes.
- Modified the @vdblink::tools::GridResampler GridResampler@endlink
  to use the signed flood fill optimization only on grids that are
  tagged as level sets.
- Added a @vdblink::math::Quat quaternion@endlink class to the
  math library and a method to return the
  @vdblink::math::Mat3::trace trace@endlink of a @c Mat3.
- Fixed a bug in the
  @vdblink::tree::ValueAccessor::ValueAccessor(const ValueAccessor&)
  ValueAccessor@endlink copy constructor that caused the copy to reference
  the original.
- Fixed a bug in @vdblink::tree::RootNode::setActiveState()
  RootNode::setActiveState@endlink that caused a crash
  when marking a (virtual) background voxel as inactive.
- Added a @c Tree::pruneLevelSet method that is similar to but faster than
  Tree::pruneInactive() for level set grids.
- Added fast leaf node voxel access
  @vdblink::tree::LeafNode::getValue(Index) const methods@endlink
  that index by linear offset (as returned by
  @vdblink::tree::LeafNode::ValueOnIter::pos() ValueIter::pos@endlink)
  instead of by @ijk coordinates.
- Added a @vdblink::tree::Tree::touchLeaf() Tree::touchLeaf@endlink
  method that can be used to preallocate a static tree topology over which
  to safely perform multithreaded processing.
- Added a grain size argument to @c LeafArray for finer control of parallelism.
- Modified the Makefile to make it easier to omit the <TT>doc</TT>,
  @c vdb_test and @c vdb_view targets.
- Added utility functions (in <TT>houdini/UT_VDBUtils.h</TT>) to convert
  between Houdini and OpenVDB matrix and vector types.
  <I>[Contributed by SESI]</I>
- Added accessors to @c GEO_PrimVDB that make it easier to directly access
  voxel data and that are used by the HScript volume expression functions
  in Houdini 12.5.  <I>[Contributed by SESI]</I>
- As of Houdini 12.1.77, the native transform SOP operates on OpenVDB
  primitives.  <I>[Contributed by SESI]</I>
- Added a Convert SOP that converts OpenVDB grids to Houdini volumes
  and vice-versa.


@htmlonly <a name="v0_94_1_changes"></a>@endhtmlonly
@par
<B>Version 0.94.1</B> - <I>September 7 2012</I>
- Fixed bugs in @vdblink::tree::RootNode RootNode@endlink and
  @vdblink::tree::InternalNode InternalNode@endlink @c setValue*() and
  @c fill() methods that could cause neighboring voxels to become inactive.
- Fixed a bug in
  @vdblink::tree::Tree::hasSameTopology() Tree::hasSameTopology@endlink
  that caused false positives when only active states and not values differed.
- Added a @vdblink::tree::Tree::hasActiveTiles() Tree::hasActiveTiles@endlink
  method.
- For better cross-platform consistency, substituted bitwise AND operations
  for right shifts in the @vdblink::tree::ValueAccessor ValueAccessor@endlink
  hash key computation.
- @c vdb_view no longer aborts when asked to surface a vector-valued
  grid&mdash;but it still doesn&rsquo;t render the surface.
- Made various changes for Visual C++ compatibility.
  <I>[Contributed by SESI]</I>
- Added an option to the MeshVoxelizer SOP to convert both open and
  closed surfaces to unsigned distance fields.
- The Filter SOP now allows multiple filters to be applied in
  user-specified order.


@htmlonly <a name="v0_94_0_changes"></a>@endhtmlonly
@par
<B>Version 0.94.0</B> - <I>August 30 2012</I>
- Added a @vdblink::Grid::topologyUnion() method@endlink to union
  just the active states of voxels from one grid with those of
  another grid of a possibly different type.
- Fixed an incorrect scale factor in the Laplacian diffusion
  @vdblink::tools::Filter::laplacian() filter@endlink.
- Fixed a bug in @vdblink::tree::Tree::merge() Tree::merge@endlink
  that could leave a tree with invalid value accessors.
- Added @vdblink::tree::TreeValueIteratorBase::setActiveState()
  TreeValueIteratorBase::setActiveState@endlink and deprecated
  @c setValueOn.
- Removed @c tools/FastSweeping.h.  It will be replaced with a much more
  efficient implementation in the near future.
- ZLIB compression of <TT>.vdb</TT> files is now optional,
  but enabled by default.  <I>[Contributed by SESI]</I>
- Made various changes for Clang and Visual C++ compatibility.
  <I>[Contributed by SESI]</I>
- The MeshVoxelizer SOP can now transfer arbitrary point and primitive
  attribute values from the input mesh to output voxels.


@htmlonly <a name="v0_93_0_changes"></a>@endhtmlonly
@par
<B>Version 0.93.0</B> - <I>August 24 2012</I>
- Renamed symbols in math/Operators.h to avoid ambiguities that
  GCC&nbsp;4.4 reports as errors.
- Simplified the API for the stencil version of the
  closest-point transform @vdblink::math::CPT operator@endlink.
- Added logic to
  @vdblink::io::Archive::readGrid() io::Archive::readGrid@endlink
  to set the grid name metadata from the descriptor if the metadata
  doesn&rsquo;t already exist.
- Added guards to prevent nesting of @c openvdb_houdini::Interrupter::start()
  and @c end() calls.


@htmlonly <a name="v0_92_0_changes"></a>@endhtmlonly
@par
<B>Version 0.92.0</B> - <I>August 23 2012</I>
- Added a Laplacian diffusion
  @vdblink::tools::Filter::laplacian() filter@endlink.
- Fixed a bug in the initialization of the sparse contour tracer
  that caused mesh-to-volume conversion to fail in certain cases.
- Fixed a bug in the curvature stencil that caused mean curvature
  filtering to produce wrong results.
- Increased the speed of the
  @vdblink::tools::GridTransformer GridTransformer@endlink
  by as much as 20% for fog volumes.
- Added optional pruning to the Resample SOP.
- Modified the PointSample SOP to allow it to work with ungrouped,
  anonymous grids.
- Fixed a crash in the LevelSetNoise SOP.


@htmlonly <a name="v0_91_0_changes"></a>@endhtmlonly
@par
<B>Version 0.91.0</B> - <I>August 16 2012</I>
- @vdblink::tools::GridTransformer tools::GridTransformer@endlink
  and @vdblink::tools::GridResampler tools::GridResampler@endlink
  now correctly (but not yet efficiently) process tiles in sparse grids.
- Added an optional @c CopyPolicy argument
  to @vdblink::GridBase::copyGrid() GridBase::copyGrid@endlink
  and to @vdblink::Grid::copy() Grid::copy@endlink that specifies
  whether and how the grid&rsquo;s tree should be copied.
- Added a @vdblink::GridBase::newTree() GridBase::newTree@endlink
  method that replaces a grid&rsquo;s tree with a new, empty tree of the
  correct type.
- Fixed a crash in
  @vdblink::tree::Tree::setValueOff(const Coord& xyz, const ValueType& value)
  Tree::setValueOff@endlink when the new value was equal to the
  background value.
- Fixed bugs in Tree::prune() that could result in output tiles with
  incorrect active states.
- Added @c librt to the link dependencies to address build failures
  on Ubuntu systems.
- Made various small changes to the Makefile and the source code
  that should help with Mac OS&nbsp;X compatibility.
- The Composite and Resample SOPs now correctly copy the input grid&rsquo;s
  metadata to the output grid.


@htmlonly <a name="v0_90_1_changes"></a>@endhtmlonly
@par
<B>Version 0.90.1</B> - <I>August 7 2012</I>
- Fixed a bug in the
  @vdblink::math::BBox::getCenter() BBox::getCenter()@endlink method.
- Added missing header files to various files.
- @vdblink::io::File::NameIterator::gridName()
  io::File::NameIterator::gridName()@endlink now returns a unique name
  of the form <TT>"name[1]"</TT>, <TT>"name[2]"</TT>, etc. if a file
  contains multiple grids with the same name.
- Fixed a bug in the Writer SOP that caused grid names to be discarded.
- The Resample SOP now correctly sets the background value of the
  output grid.


@htmlonly <a name="v0_90_0_changes"></a>@endhtmlonly
@par
<B>Version 0.90.0</B> - <I>August 3 2012</I> (initial public release)
- Added a basic GL viewer for OpenVDB files.
- Greatly improved the performance of two commonly-used @c Tree methods,
  @vdblink::tree::Tree::evalActiveVoxelBoundingBox()
  evalActiveVoxelBoundingBox()@endlink
  and @vdblink::tree::Tree::memUsage() memUsage()@endlink.
- Eliminated the @c GridMap class.  File I/O now uses STL containers
  of grid pointers instead.
- Refactored stencil-based tools (Gradient, Laplacian, etc.) and rewrote
  some of them for generality and better performance.  Most now behave
  correctly for grids with nonlinear index-to-world transforms.
- Added a @link FiniteDifference.h library@endlink of index-space finite
  difference operators.
- Added a Hermite grid type that compactly
  stores each voxel&rsquo;s upwind normals and can be used to convert volumes
  to and from polygonal meshes.
- Added a @link PointScatter.h tool@endlink (and a Houdini SOP)
  to scatter points randomly throughout a volume.

*/<|MERGE_RESOLUTION|>--- conflicted
+++ resolved
@@ -5,13 +5,6 @@
 @htmlonly <a name="v7_1_0_changes"></a>@endhtmlonly
 @par
 <B>Version 7.1.0</B> - <I>In Development</I>
-
-@par
-Improvements:
-- Added GroupWriteHandle::setUnsafe() for faster performance when the group
-  array is known to be in-core and non-uniform.
-- Add support for default value metadata when creating AttributeArrays or
-  appending to an AttributeSet.
 
 @par
 Improvements:
@@ -20,25 +13,24 @@
 - Improved the CMake build for the OpenVDB Houdini library on Windows.
   <I>[Reported&nbsp;by&nbsp;Ian&nbsp;Woodward]</I>
 - Remove some logic for compilers older than Visual&nbsp;Studio&nbsp;2019.
+- Add support for default value metadata when creating AttributeArrays or
+  appending to an AttributeSet.
 
 @par
 Bug fixes:
 - Fixed a bug where grids with no active values might return true when the
   method <TT>evalActiveVoxelBoundingBox</TT> is called. The correct behavior is to
   only return true if the grid contains any active values.
-<<<<<<< HEAD
-
-@par
-API changes:
-- Removed a number of deprecated point methods.
-=======
 - Fixed a sign propagation bug in @vdblink::tools::traceExteriorBoundaries()
   tools::traceExteriorBoundaries@endlink used by @vdblink::tools::meshToVolume()
   tools::meshToVolume@endlink. This could cause values to not be propagated across
   node boundaries, leading to voxels incorrectly being marked as inside the
   isosurface.
   <I>[Contributed&nbsp;by&nbsp;Tristan&nbsp;Barback]</I>
->>>>>>> 5f9ff015
+
+@par
+API changes:
+- Removed a number of deprecated point methods.
 
 @par
 Houdini:
