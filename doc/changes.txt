--- conflicted
+++ resolved
@@ -8,7 +8,8 @@
 
 @par
 Improvements:
-<<<<<<< HEAD
+- The minimum ABI for OpenVDB is now always enforced through CMake
+  separately to other minimum dependency version variables.
 - Added support for CMake 3.12 compatible @c Xxx_ROOT variables.
 - Replaced the CMake @c USE_SYSTEM_LIBRARY_PATHS option with
   @c DISABLE_CMAKE_SEARCH_PATHS and removed the hard coded list of
@@ -19,18 +20,12 @@
   policy, minimum version and project calls.
 
 @par
-=======
-- The minimum ABI for OpenVDB is now always enforced through CMake
-  separately to other minimum dependency version variables.
-
-@par
 Python:
 - Removed the requirement of CMake 3.14 for NumPy usage.
 - Added support for Boost &gt= 1.65 when building the python module with NumPy
   support through CMake.
 - Improved CMake Python3 support.
 
->>>>>>> 98394da2
 Houdini:
 - Fixed a bug in the OpenVDB Points Convert SOP during conversion from
   Houdini geometry to OpenVDB Points, where point group information could
