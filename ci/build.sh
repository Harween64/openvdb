--- conflicted
+++ resolved
@@ -119,8 +119,10 @@
 
 ################################################
 
-<<<<<<< HEAD
+# github actions runners have 2 threads
+# https://help.github.com/en/actions/reference/virtual-environments-for-github-hosted-runners
 export CMAKE_BUILD_PARALLEL_LEVEL=${PARMS[-j]}
+echo "Build using ${CMAKE_BUILD_PARALLEL_LEVEL} threads"
 
 # NOTE: --parallel only effects the number of projects build, not t-units.
 # We support this with out own MSVC_MP_THREAD_COUNT option for MSVC.
@@ -144,15 +146,6 @@
 fi
 
 ################################################
-=======
-# github actions runners have 2 threads
-# https://help.github.com/en/actions/reference/virtual-environments-for-github-hosted-runners
-if [ -z $CMAKE_BUILD_PARALLEL_LEVEL ]; then
-    export CMAKE_BUILD_PARALLEL_LEVEL=2
-fi
-
-echo "Build using ${CMAKE_BUILD_PARALLEL_LEVEL} threads"
->>>>>>> b54435d2
 
 mkdir -p build
 cd build
