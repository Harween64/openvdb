// Copyright Contributors to the OpenVDB Project
// SPDX-License-Identifier: MPL-2.0

#include <cppunit/extensions/HelperMacros.h>

#include <tbb/task_scheduler_init.h>
#include <tbb/enumerable_thread_specific.h>
#include <tbb/parallel_for.h>
#include <tbb/blocked_range.h>

#include <openvdb/Exceptions.h>
#include <openvdb/util/CpuTimer.h>
#include <openvdb/util/PagedArray.h>
#include <openvdb/util/Formats.h>

#include <chrono>
#include <iostream>

//#define BENCHMARK_PAGED_ARRAY

// For benchmark comparisons
#ifdef BENCHMARK_PAGED_ARRAY
#include <deque> // for std::deque
#include <vector> // for std::vector
#include <tbb/tbb.h> // for tbb::concurrent_vector
#endif

class TestUtil: public CppUnit::TestCase
{
public:
    CPPUNIT_TEST_SUITE(TestUtil);
    CPPUNIT_TEST(testFormats);
    CPPUNIT_TEST(testCpuTimer);
    CPPUNIT_TEST(testPagedArray);
    CPPUNIT_TEST(testPagedArrayPushBack);
    CPPUNIT_TEST_SUITE_END();

    void testCpuTimer();
    void testFormats();
    void testPagedArray();
    void testPagedArrayPushBack();

    using RangeT = tbb::blocked_range<size_t>;

    // Multi-threading ArrayT::push_back
    template<typename ArrayT>
    struct ArrayPushBack {
        ArrayPushBack(ArrayT& array) : mArray(&array) {}
        void parallel(size_t size) {tbb::parallel_for(RangeT(size_t(0), size, mArray->pageSize()), *this);}
        void serial(size_t size) { (*this)(RangeT(size_t(0), size)); }
        void unsafe(size_t size) { for (size_t i=0; i!=size; ++i) mArray->push_back_unsafe(i); }
        void operator()(const RangeT& r) const {
            for (size_t i=r.begin(), n=r.end(); i!=n; ++i) mArray->push_back(i);
        }
        ArrayT* mArray;
    };

    // Multi-threading ArrayT::ValueBuffer::push_back
    template<typename ArrayT>
    struct BufferPushBack {
        BufferPushBack(ArrayT& array) : mBuffer(array) {}
        void parallel(size_t size) {
            tbb::parallel_for(RangeT(size_t(0), size, mBuffer.parent().pageSize()), *this);
        }
        void serial(size_t size) { (*this)(RangeT(size_t(0), size)); }
        void operator()(const RangeT& r) const {
            for (size_t i=r.begin(), n=r.end(); i!=n; ++i) mBuffer.push_back(i);
        }
        mutable typename ArrayT::ValueBuffer mBuffer;//local instance
    };

    // Thread Local Storage version of BufferPushBack
    template<typename ArrayT>
    struct TLS_BufferPushBack {
        using PoolT = tbb::enumerable_thread_specific<typename ArrayT::ValueBuffer>;
        TLS_BufferPushBack(ArrayT &array) : mArray(&array), mPool(nullptr) {}
        void parallel(size_t size) {
            typename ArrayT::ValueBuffer exemplar(*mArray);//dummy used for initialization
            mPool = new PoolT(exemplar);//thread local storage pool of ValueBuffers
            tbb::parallel_for(RangeT(size_t(0), size, mArray->pageSize()), *this);
            for (auto i=mPool->begin(); i!=mPool->end(); ++i) i->flush();
            delete mPool;
        }
        void operator()(const RangeT& r) const {
            typename PoolT::reference buffer = mPool->local();
            for (size_t i=r.begin(), n=r.end(); i!=n; ++i) buffer.push_back(i);
        }
        ArrayT *mArray;
        PoolT  *mPool;
    };
};

CPPUNIT_TEST_SUITE_REGISTRATION(TestUtil);

void
TestUtil::testFormats()
{
  {// TODO: add  unit tests for printBytes
  }
  {// TODO: add a unit tests for printNumber
  }
  {// test long format printTime
      const int width = 4, precision = 1, verbose = 1;
      const int days = 1;
      const int hours = 3;
      const int minutes = 59;
      const int seconds = 12;
      const double milliseconds = 347.6;
      const double mseconds = milliseconds + (seconds + (minutes + (hours + days*24)*60)*60)*1000.0;
      std::ostringstream ostr1, ostr2;
      CPPUNIT_ASSERT_EQUAL(4, openvdb::util::printTime(ostr2, mseconds, "Completed in ", "", width, precision, verbose ));
      ostr1 << std::setprecision(precision) << std::setiosflags(std::ios::fixed);
      ostr1 << "Completed in " << days << " day, " << hours << " hours, " << minutes << " minutes, "
            << seconds << " seconds and " << std::setw(width) << milliseconds << " milliseconds (" << mseconds << "ms)";
      //std::cerr << ostr2.str() << std::endl;
      CPPUNIT_ASSERT_EQUAL(ostr1.str(), ostr2.str());
    }
    {// test compact format printTime
      const int width = 4, precision = 1, verbose = 0;
      const int days = 1;
      const int hours = 3;
      const int minutes = 59;
      const int seconds = 12;
      const double milliseconds = 347.6;
      const double mseconds = milliseconds + (seconds + (minutes + (hours + days*24)*60)*60)*1000.0;
      std::ostringstream ostr1, ostr2;
      CPPUNIT_ASSERT_EQUAL(4, openvdb::util::printTime(ostr2, mseconds, "Completed in ", "", width, precision, verbose ));
      ostr1 << std::setprecision(precision) << std::setiosflags(std::ios::fixed);
      ostr1 << "Completed in " << days << "d " << hours << "h " << minutes << "m "
            << std::setw(width) << (seconds + milliseconds/1000.0) << "s";
      //std::cerr << ostr2.str() << std::endl;
      CPPUNIT_ASSERT_EQUAL(ostr1.str(), ostr2.str());
    }
}

void
TestUtil::testCpuTimer()
{
    // std::this_thread::sleep_for() only guarantees that the time slept is no less
    // than the requested time, which can be inaccurate, particularly on Windows,
    // so use this more accurate, but non-asynchronous implementation for unit testing
    auto sleep_for = [&](int ms) -> void
    {
        auto start = std::chrono::high_resolution_clock::now();
        while (true) {
            auto duration = std::chrono::duration_cast<std::chrono::milliseconds>(
                std::chrono::high_resolution_clock::now() - start);
            if (duration.count() > ms)    return;
        }
    };

    const int expected = 159, tolerance = 20;//milliseconds
    {
        openvdb::util::CpuTimer timer;
        sleep_for(expected);
        const int actual1 = static_cast<int>(timer.milliseconds());
        CPPUNIT_ASSERT_DOUBLES_EQUAL(expected, actual1, tolerance);
        sleep_for(expected);
        const int actual2 = static_cast<int>(timer.milliseconds());
        CPPUNIT_ASSERT_DOUBLES_EQUAL(2*expected, actual2, tolerance);
    }
    {
<<<<<<< HEAD
      openvdb::util::CpuTimer timer;
      sleep_for(expected);
      auto t1 = timer.restart();
      sleep_for(expected);
      sleep_for(expected);
      auto t2 = timer.restart();
      CPPUNIT_ASSERT_DOUBLES_EQUAL(2*t1, t2, tolerance);
=======
        openvdb::util::CpuTimer timer;
        sleep_for(expected);
        auto t1 = timer.restart();
        sleep_for(expected);
        sleep_for(expected);
        auto t2 = timer.restart();
        CPPUNIT_ASSERT_DOUBLES_EQUAL(2*t1, t2, tolerance);
>>>>>>> 49f31c55
    }
}

void
TestUtil::testPagedArrayPushBack()
{
#ifdef BENCHMARK_PAGED_ARRAY
    const size_t problemSize = 256000;
    openvdb::util::CpuTimer timer;
    std::cerr << "\nProblem size for benchmark: " << problemSize << std::endl;
#else
    const size_t problemSize = 256000;
#endif
    {//parallel PagedArray::push_back
        using ArrayT = openvdb::util::PagedArray<size_t>;
        ArrayT d;
#ifdef BENCHMARK_PAGED_ARRAY
        timer.start("3: Parallel PagedArray::push_back with default page size");
#endif
        {// for some reason this:
            ArrayPushBack<ArrayT> tmp(d);
            tmp.parallel(problemSize);
        }// is faster than:
        //tbb::parallel_for(tbb::blocked_range<size_t>(0, problemSize, d.pageSize()),
        //                  [&d](const tbb::blocked_range<size_t> &range){
        //                  for (size_t i=range.begin(); i!=range.end(); ++i) d.push_back(i);});
#ifdef BENCHMARK_PAGED_ARRAY
        timer.stop();
#endif
        CPPUNIT_ASSERT_EQUAL(size_t(10), d.log2PageSize());
        CPPUNIT_ASSERT_EQUAL(size_t(1)<<d.log2PageSize(), d.pageSize());
        CPPUNIT_ASSERT_EQUAL(problemSize, d.size());
        // pageCount - 1 = max index >> log2PageSize
        CPPUNIT_ASSERT_EQUAL((d.size()-1)>>d.log2PageSize(), d.pageCount()-1);
        CPPUNIT_ASSERT_EQUAL(d.pageCount()*d.pageSize(), d.capacity());

#ifdef BENCHMARK_PAGED_ARRAY
        timer.start("parallel sort with a default page size");
#endif
        d.sort();
#ifdef BENCHMARK_PAGED_ARRAY
        timer.stop();
#endif
        for (size_t i=0, n=d.size(); i<n; ++i) CPPUNIT_ASSERT_EQUAL(i, d[i]);

        CPPUNIT_ASSERT_EQUAL(problemSize, d.push_back(1));
        CPPUNIT_ASSERT_EQUAL(problemSize+1, d.size());
        CPPUNIT_ASSERT_EQUAL(size_t(1)<<d.log2PageSize(), d.pageSize());
        // pageCount - 1 = max index >> log2PageSize
        CPPUNIT_ASSERT_EQUAL((d.size()-1)>>d.log2PageSize(), d.pageCount()-1);
        CPPUNIT_ASSERT_EQUAL(d.pageCount()*d.pageSize(), d.capacity());
    }
}

void
TestUtil::testPagedArray()
{
#ifdef BENCHMARK_PAGED_ARRAY
    const size_t problemSize = 2560000;
    openvdb::util::CpuTimer timer;
    std::cerr << "\nProblem size for benchmark: " << problemSize << std::endl;
#else
    const size_t problemSize = 256000;
#endif

    {//serial PagedArray::push_back (check return value)
        openvdb::util::PagedArray<int, size_t(8)> d;
        CPPUNIT_ASSERT(d.isEmpty());
        CPPUNIT_ASSERT_EQUAL(size_t(0), d.size());
        CPPUNIT_ASSERT_EQUAL(size_t(8), d.log2PageSize());
        CPPUNIT_ASSERT_EQUAL(size_t(1)<<d.log2PageSize(), d.pageSize());
        CPPUNIT_ASSERT_EQUAL(size_t(0), d.pageCount());
        CPPUNIT_ASSERT_EQUAL(size_t(0), d.capacity());

        CPPUNIT_ASSERT_EQUAL(size_t(0), d.push_back(10));
        CPPUNIT_ASSERT_EQUAL(10, d[0]);
        CPPUNIT_ASSERT(!d.isEmpty());
        CPPUNIT_ASSERT_EQUAL(size_t(1), d.size());
        CPPUNIT_ASSERT_EQUAL(size_t(1), d.pageCount());
        CPPUNIT_ASSERT_EQUAL(d.pageSize(), d.capacity());

        CPPUNIT_ASSERT_EQUAL(size_t(1), d.push_back(1));
        CPPUNIT_ASSERT_EQUAL(size_t(2), d.size());
        CPPUNIT_ASSERT_EQUAL(size_t(1), d.pageCount());
        CPPUNIT_ASSERT_EQUAL(d.pageSize(), d.capacity());

        for (size_t i=2; i<d.pageSize(); ++i) CPPUNIT_ASSERT_EQUAL(i, d.push_back(int(i)));
        CPPUNIT_ASSERT_EQUAL(d.pageSize(), d.size());
        CPPUNIT_ASSERT_EQUAL(size_t(1), d.pageCount());
        CPPUNIT_ASSERT_EQUAL(d.pageSize(), d.capacity());

        for (int i=2, n=int(d.size()); i<n; ++i) CPPUNIT_ASSERT_EQUAL(i, d[i]);

        CPPUNIT_ASSERT_EQUAL(d.pageSize(), d.push_back(1));
        CPPUNIT_ASSERT_EQUAL(d.pageSize()+1, d.size());
        CPPUNIT_ASSERT_EQUAL(size_t(2), d.pageCount());
        CPPUNIT_ASSERT_EQUAL(2*d.pageSize(), d.capacity());
    }
    {//serial PagedArray::push_back
        using ArrayT = openvdb::util::PagedArray<size_t>;
        ArrayT d;
#ifdef BENCHMARK_PAGED_ARRAY
        timer.start("1: Serial PagedArray::push_back with default page size");
#endif
        {// for some reason this:
            ArrayPushBack<ArrayT> tmp(d);
            tmp.serial(problemSize);
        }// is faster than:
        //for (size_t i=0; i<problemSize; ++i) d.push_back(i);
#ifdef BENCHMARK_PAGED_ARRAY
        timer.stop();
#endif
        CPPUNIT_ASSERT_EQUAL(size_t(10), d.log2PageSize());
        CPPUNIT_ASSERT_EQUAL(size_t(1)<<d.log2PageSize(), d.pageSize());
        CPPUNIT_ASSERT_EQUAL(problemSize, d.size());
        // pageCount - 1 = max index >> log2PageSize
        CPPUNIT_ASSERT_EQUAL((d.size()-1)>>d.log2PageSize(), d.pageCount()-1);
        CPPUNIT_ASSERT_EQUAL(d.pageCount()*d.pageSize(), d.capacity());
        for (size_t i=0, n=d.size(); i<n; ++i) CPPUNIT_ASSERT_EQUAL(i, d[i]);
    }
    {//serial PagedArray::push_back_unsafe
        using ArrayT = openvdb::util::PagedArray<size_t>;
        ArrayT d;
#ifdef BENCHMARK_PAGED_ARRAY
        timer.start("2: Serial PagedArray::push_back_unsafe with default page size");
#endif
        {// for some reason this:
            ArrayPushBack<ArrayT> tmp(d);
            tmp.unsafe(problemSize);
        }// is faster than:
        //openvdb::util::PagedArray<size_t> d;
        //for (size_t i=0; i<problemSize; ++i) d.push_back_unsafe(i);
#ifdef BENCHMARK_PAGED_ARRAY
        timer.stop();
#endif
        CPPUNIT_ASSERT_EQUAL(problemSize, d.size());
        for (size_t i=0; i<problemSize; ++i) CPPUNIT_ASSERT_EQUAL(i, d[i]);
    }
    {//parallel PagedArray::push_back
        using ArrayT = openvdb::util::PagedArray<size_t>;
        ArrayT d;
#ifdef BENCHMARK_PAGED_ARRAY
        timer.start("3: Parallel PagedArray::push_back with default page size");
#endif
        //{// for some reason this:
        //    ArrayPushBack<ArrayT> tmp(d);
        //    tmp.parallel(problemSize);
        //}// is faster than:
        tbb::parallel_for(tbb::blocked_range<size_t>(0, problemSize, d.pageSize()),
                          [&d](const tbb::blocked_range<size_t> &range){
                          for (size_t i=range.begin(); i!=range.end(); ++i) d.push_back(i);});
#ifdef BENCHMARK_PAGED_ARRAY
        timer.stop();
#endif
        CPPUNIT_ASSERT_EQUAL(size_t(10), d.log2PageSize());
        CPPUNIT_ASSERT_EQUAL(size_t(1)<<d.log2PageSize(), d.pageSize());
        CPPUNIT_ASSERT_EQUAL(problemSize, d.size());
        // pageCount - 1 = max index >> log2PageSize
        CPPUNIT_ASSERT_EQUAL((d.size()-1)>>d.log2PageSize(), d.pageCount()-1);
        CPPUNIT_ASSERT_EQUAL(d.pageCount()*d.pageSize(), d.capacity());

#ifdef BENCHMARK_PAGED_ARRAY
        timer.start("parallel sort with a default page size");
#endif
        d.sort();
#ifdef BENCHMARK_PAGED_ARRAY
        timer.stop();
#endif
        for (size_t i=0, n=d.size(); i<n; ++i) CPPUNIT_ASSERT_EQUAL(i, d[i]);

        CPPUNIT_ASSERT_EQUAL(problemSize, d.push_back(1));
        CPPUNIT_ASSERT_EQUAL(problemSize+1, d.size());
        CPPUNIT_ASSERT_EQUAL(size_t(1)<<d.log2PageSize(), d.pageSize());
        // pageCount - 1 = max index >> log2PageSize
        CPPUNIT_ASSERT_EQUAL((d.size()-1)>>d.log2PageSize(), d.pageCount()-1);
        CPPUNIT_ASSERT_EQUAL(d.pageCount()*d.pageSize(), d.capacity());


    }
    {//parallel PagedArray::push_back with page size of only 8
        using ArrayT = openvdb::util::PagedArray<size_t, size_t(3)>;
        ArrayT d;
#ifdef BENCHMARK_PAGED_ARRAY
        timer.start("4: Parallel PagedArray::push_back with page size of only 8");
#endif
        {// for some reason this:
            ArrayPushBack<ArrayT> tmp(d);
            tmp.parallel(problemSize);
        }// is faster than:
        //tbb::parallel_for(tbb::blocked_range<size_t>(0, problemSize, d.pageSize()),
        //                  [&d](const tbb::blocked_range<size_t> &range){
        //                  for (size_t i=range.begin(); i!=range.end(); ++i) d.push_back(i);});
#ifdef BENCHMARK_PAGED_ARRAY
        timer.stop();
#endif
        CPPUNIT_ASSERT_EQUAL(size_t(3), d.log2PageSize());
        CPPUNIT_ASSERT_EQUAL(size_t(1)<<d.log2PageSize(), d.pageSize());
        CPPUNIT_ASSERT_EQUAL(problemSize, d.size());
        // pageCount - 1 = max index >> log2PageSize
        CPPUNIT_ASSERT_EQUAL((d.size()-1)>>d.log2PageSize(), d.pageCount()-1);
        CPPUNIT_ASSERT_EQUAL(d.pageCount()*d.pageSize(), d.capacity());

#ifdef BENCHMARK_PAGED_ARRAY
        timer.start("parallel sort with a page size of only 8");
#endif
        d.sort();
#ifdef BENCHMARK_PAGED_ARRAY
        timer.stop();
#endif
        for (size_t i=0, n=d.size(); i<n; ++i) CPPUNIT_ASSERT_EQUAL(i, d[i]);

        CPPUNIT_ASSERT_EQUAL(problemSize, d.push_back(1));
        CPPUNIT_ASSERT_EQUAL(problemSize+1, d.size());
        CPPUNIT_ASSERT_EQUAL(size_t(1)<<d.log2PageSize(), d.pageSize());
        // pageCount - 1 = max index >> log2PageSize
        CPPUNIT_ASSERT_EQUAL((d.size()-1)>>d.log2PageSize(), d.pageCount()-1);
        CPPUNIT_ASSERT_EQUAL(d.pageCount()*d.pageSize(), d.capacity());
    }
#ifdef BENCHMARK_PAGED_ARRAY
    {//benchmark against a std::vector
        timer.start("5: Serial std::vector::push_back");
        std::vector<size_t> v;
        for (size_t i=0; i<problemSize; ++i) v.push_back(i);
        timer.stop();
        CPPUNIT_ASSERT_EQUAL(problemSize, v.size());
        for (size_t i=0; i<problemSize; ++i) CPPUNIT_ASSERT_EQUAL(i, v[i]);
    }
    {//benchmark against a std::deque
        timer.start("6: Serial std::deque::push_back");
        std::deque<size_t> d;
        for (size_t i=0; i<problemSize; ++i) d.push_back(i);
        timer.stop();
        CPPUNIT_ASSERT_EQUAL(problemSize, d.size());
        for (size_t i=0; i<problemSize; ++i) CPPUNIT_ASSERT_EQUAL(i, d[i]);
        CPPUNIT_ASSERT_EQUAL(problemSize, d.size());

        std::deque<int> d2;
        CPPUNIT_ASSERT_EQUAL(size_t(0), d2.size());
        d2.resize(1234);
        CPPUNIT_ASSERT_EQUAL(size_t(1234), d2.size());
    }
    {//benchmark against a tbb::concurrent_vector::push_back
        timer.start("7: Serial tbb::concurrent_vector::push_back");
        tbb::concurrent_vector<size_t> v;
        for (size_t i=0; i<problemSize; ++i) v.push_back(i);
        timer.stop();
        CPPUNIT_ASSERT_EQUAL(problemSize, v.size());
        for (size_t i=0; i<problemSize; ++i) CPPUNIT_ASSERT_EQUAL(i, v[i]);

        v.clear();
        timer.start("8: Parallel tbb::concurrent_vector::push_back");
        using ArrayT = openvdb::util::PagedArray<size_t>;
        tbb::parallel_for(tbb::blocked_range<size_t>(0, problemSize, ArrayT::pageSize()),
                          [&v](const tbb::blocked_range<size_t> &range){
                          for (size_t i=range.begin(); i!=range.end(); ++i) v.push_back(i);});
        timer.stop();
        tbb::parallel_sort(v.begin(), v.end());
        for (size_t i=0; i<problemSize; ++i) CPPUNIT_ASSERT_EQUAL(i, v[i]);
    }
#endif

    {//serial PagedArray::ValueBuffer::push_back
        using ArrayT = openvdb::util::PagedArray<size_t>;
        ArrayT d;

        CPPUNIT_ASSERT_EQUAL(size_t(0), d.size());
        d.resize(problemSize);
        CPPUNIT_ASSERT_EQUAL(problemSize, d.size());
        CPPUNIT_ASSERT_EQUAL(size_t(1)<<d.log2PageSize(), d.pageSize());
        // pageCount - 1 = max index >> log2PageSize
        CPPUNIT_ASSERT_EQUAL((problemSize-1)>>d.log2PageSize(), d.pageCount()-1);
        CPPUNIT_ASSERT_EQUAL(d.pageCount()*d.pageSize(), d.capacity());

        d.clear();
        CPPUNIT_ASSERT_EQUAL(size_t(0), d.size());
#ifdef BENCHMARK_PAGED_ARRAY
        timer.start("9: Serial PagedArray::ValueBuffer::push_back");
#endif
        {// for some reason this:
            BufferPushBack<ArrayT> tmp(d);
            tmp.serial(problemSize);
            // is faster than:
            //ArrayT::ValueBuffer buffer(d);
            //for (size_t i=0, n=problemSize; i<n; ++i) buffer.push_back(i);
        }

#ifdef BENCHMARK_PAGED_ARRAY
        timer.stop();
#endif
        CPPUNIT_ASSERT_EQUAL(problemSize, d.size());
        for (size_t i=0; i<problemSize; ++i) CPPUNIT_ASSERT_EQUAL(i, d[i]);

        size_t unsorted = 0;
        for (size_t i=0, n=d.size(); i<n; ++i) unsorted += i != d[i];
        CPPUNIT_ASSERT_EQUAL(size_t(0), unsorted);

#ifdef BENCHMARK_PAGED_ARRAY
        timer.start("parallel sort");
#endif
        d.sort();
#ifdef BENCHMARK_PAGED_ARRAY
        timer.stop();
#endif
        for (size_t i=0, n=d.size(); i<n; ++i) CPPUNIT_ASSERT_EQUAL(i, d[i]);


        CPPUNIT_ASSERT_EQUAL(problemSize, d.size());
        CPPUNIT_ASSERT_EQUAL(size_t(1)<<d.log2PageSize(), d.pageSize());
        CPPUNIT_ASSERT_EQUAL((d.size()-1)>>d.log2PageSize(), d.pageCount()-1);
        CPPUNIT_ASSERT_EQUAL(d.pageCount()*d.pageSize(), d.capacity());


    }
    {//parallel PagedArray::ValueBuffer::push_back
        using ArrayT = openvdb::util::PagedArray<size_t>;
        ArrayT d;
#ifdef BENCHMARK_PAGED_ARRAY
        timer.start("10: Parallel PagedArray::ValueBuffer::push_back");
#endif
        {// for some reason this:
            BufferPushBack<ArrayT> tmp(d);
            tmp.parallel(problemSize);
        }// is faster than:
        //tbb::parallel_for(tbb::blocked_range<size_t>(0, problemSize, d.pageSize()),
        //                  [&d](const tbb::blocked_range<size_t> &r){
        //                  typename ArrayT::ValueBuffer buffer(d);
        //                  for (size_t i=r.begin(), n=r.end(); i!=n; ++i) buffer.push_back(i);});
#ifdef BENCHMARK_PAGED_ARRAY
        timer.stop();
#endif

        CPPUNIT_ASSERT_EQUAL(problemSize, d.size());
        CPPUNIT_ASSERT_EQUAL(size_t(1)<<d.log2PageSize(), d.pageSize());
        CPPUNIT_ASSERT_EQUAL((d.size()-1)>>d.log2PageSize(), d.pageCount()-1);
        CPPUNIT_ASSERT_EQUAL(d.pageCount()*d.pageSize(), d.capacity());

        // Test sorting
#ifdef BENCHMARK_PAGED_ARRAY
        timer.start("parallel sort");
#endif
        d.sort();
#ifdef BENCHMARK_PAGED_ARRAY
        timer.stop();
#endif
        for (size_t i=0; i<d.size(); ++i) CPPUNIT_ASSERT_EQUAL(i, d[i]);

#ifdef BENCHMARK_PAGED_ARRAY
        timer.start("parallel inverse sort");
#endif
        d.invSort();
#ifdef BENCHMARK_PAGED_ARRAY
        timer.stop();
#endif
        for (size_t i=0, n=d.size()-1; i<=n; ++i) CPPUNIT_ASSERT_EQUAL(n-i, d[i]);

        CPPUNIT_ASSERT_EQUAL(problemSize, d.push_back(1));
        CPPUNIT_ASSERT_EQUAL(problemSize+1, d.size());
        CPPUNIT_ASSERT_EQUAL(size_t(1)<<d.log2PageSize(), d.pageSize());
        // pageCount - 1 = max index >> log2PageSize
        CPPUNIT_ASSERT_EQUAL(size_t(1)+(problemSize>>d.log2PageSize()), d.pageCount());
        CPPUNIT_ASSERT_EQUAL(d.pageCount()*d.pageSize(), d.capacity());

        // test PagedArray::fill
        const size_t v = 13;
        d.fill(v);
        for (size_t i=0, n=d.capacity(); i<n; ++i) CPPUNIT_ASSERT_EQUAL(v, d[i]);
    }
    {//test PagedArray::ValueBuffer::flush
        using ArrayT = openvdb::util::PagedArray<size_t>;
        ArrayT d;
        CPPUNIT_ASSERT_EQUAL(size_t(0), d.size());
        {
            ArrayT::ValueBuffer vc(d);
            vc.push_back(1);
            vc.push_back(2);
            CPPUNIT_ASSERT_EQUAL(size_t(0), d.size());
            vc.flush();
            CPPUNIT_ASSERT_EQUAL(size_t(2), d.size());
            CPPUNIT_ASSERT_EQUAL(size_t(1), d[0]);
            CPPUNIT_ASSERT_EQUAL(size_t(2), d[1]);
        }
        CPPUNIT_ASSERT_EQUAL(size_t(2), d.size());
        CPPUNIT_ASSERT_EQUAL(size_t(1), d[0]);
        CPPUNIT_ASSERT_EQUAL(size_t(2), d[1]);
    }
    {//thread-local-storage PagedArray::ValueBuffer::push_back followed by parallel sort
        using ArrayT = openvdb::util::PagedArray<size_t>;
        ArrayT d;

#ifdef BENCHMARK_PAGED_ARRAY
        timer.start("11: Parallel TLS PagedArray::ValueBuffer::push_back");
#endif
        {// for some reason this:
            TLS_BufferPushBack<ArrayT> tmp(d);
            tmp.parallel(problemSize);
        }// is faster than:
        //ArrayT::ValueBuffer exemplar(d);//dummy used for initialization
        ///tbb::enumerable_thread_specific<ArrayT::ValueBuffer> pool(exemplar);//thread local storage pool of ValueBuffers
        //tbb::parallel_for(tbb::blocked_range<size_t>(0, problemSize, d.pageSize()),
        //                  [&pool](const tbb::blocked_range<size_t> &range){
        //                  ArrayT::ValueBuffer &buffer = pool.local();
        //                  for (size_t i=range.begin(); i!=range.end(); ++i) buffer.push_back(i);});
        //for (auto i=pool.begin(); i!=pool.end(); ++i) i->flush();
#ifdef BENCHMARK_PAGED_ARRAY
        timer.stop();
#endif
        //std::cerr << "Number of threads for TLS = " << (buffer.end()-buffer.begin()) << std::endl;
        //d.print();
        CPPUNIT_ASSERT_EQUAL(problemSize, d.size());
        CPPUNIT_ASSERT_EQUAL(size_t(1)<<d.log2PageSize(), d.pageSize());
        CPPUNIT_ASSERT_EQUAL((d.size()-1)>>d.log2PageSize(), d.pageCount()-1);
        CPPUNIT_ASSERT_EQUAL(d.pageCount()*d.pageSize(), d.capacity());

        // Not guaranteed to pass
        //size_t unsorted = 0;
        //for (size_t i=0, n=d.size(); i<n; ++i) unsorted += i != d[i];
        //CPPUNIT_ASSERT( unsorted > 0 );

#ifdef BENCHMARK_PAGED_ARRAY
        timer.start("parallel sort");
#endif
        d.sort();
#ifdef BENCHMARK_PAGED_ARRAY
        timer.stop();
#endif
        for (size_t i=0, n=d.size(); i<n; ++i) CPPUNIT_ASSERT_EQUAL(i, d[i]);
    }
    {//parallel PagedArray::merge followed by parallel sort
        using ArrayT = openvdb::util::PagedArray<size_t>;
        ArrayT d, d2;

        tbb::parallel_for(tbb::blocked_range<size_t>(0, problemSize, d.pageSize()),
                          [&d](const tbb::blocked_range<size_t> &range){
                          ArrayT::ValueBuffer buffer(d);
                          for (size_t i=range.begin(); i!=range.end(); ++i) buffer.push_back(i);});
        CPPUNIT_ASSERT_EQUAL(problemSize, d.size());
        CPPUNIT_ASSERT_EQUAL(size_t(1)<<d.log2PageSize(), d.pageSize());
        CPPUNIT_ASSERT_EQUAL((d.size()-1)>>d.log2PageSize(), d.pageCount()-1);
        CPPUNIT_ASSERT_EQUAL(d.pageCount()*d.pageSize(), d.capacity());
        CPPUNIT_ASSERT(!d.isPartiallyFull());
        d.push_back(problemSize);
        CPPUNIT_ASSERT(d.isPartiallyFull());

        tbb::parallel_for(tbb::blocked_range<size_t>(problemSize+1, 2*problemSize+1, d2.pageSize()),
                          [&d2](const tbb::blocked_range<size_t> &range){
                          ArrayT::ValueBuffer buffer(d2);
                          for (size_t i=range.begin(); i!=range.end(); ++i) buffer.push_back(i);});
        //for (size_t i=d.size(), n=i+problemSize; i<n; ++i) d2.push_back(i);
        CPPUNIT_ASSERT(!d2.isPartiallyFull());
        CPPUNIT_ASSERT_EQUAL(problemSize, d2.size());
        CPPUNIT_ASSERT_EQUAL(size_t(1)<<d2.log2PageSize(), d2.pageSize());
        CPPUNIT_ASSERT_EQUAL((d2.size()-1)>>d2.log2PageSize(), d2.pageCount()-1);
        CPPUNIT_ASSERT_EQUAL(d2.pageCount()*d2.pageSize(), d2.capacity());

        //d.print();
        //d2.print();
#ifdef BENCHMARK_PAGED_ARRAY
        timer.start("parallel PagedArray::merge");
#endif
        d.merge(d2);
#ifdef BENCHMARK_PAGED_ARRAY
        timer.stop();
#endif
        CPPUNIT_ASSERT(d.isPartiallyFull());

        //d.print();
        //d2.print();
        CPPUNIT_ASSERT_EQUAL(2*problemSize+1, d.size());
        CPPUNIT_ASSERT_EQUAL((d.size()-1)>>d.log2PageSize(), d.pageCount()-1);
        CPPUNIT_ASSERT_EQUAL(size_t(0), d2.size());
        CPPUNIT_ASSERT_EQUAL(size_t(0), d2.pageCount());

#ifdef BENCHMARK_PAGED_ARRAY
        timer.start("parallel sort of merged array");
#endif
        d.sort();
#ifdef BENCHMARK_PAGED_ARRAY
        timer.stop();
#endif
        for (size_t i=0, n=d.size(); i<n; ++i) CPPUNIT_ASSERT_EQUAL(i, d[i]);
    }
    {//examples in doxygen
        {//1
            openvdb::util::PagedArray<int> array;
            for (int i=0; i<100000; ++i) array.push_back(i);
            for (int i=0; i<100000; ++i) CPPUNIT_ASSERT_EQUAL(i, array[i]);
        }
        {//2A
            openvdb::util::PagedArray<int> array;
            openvdb::util::PagedArray<int>::ValueBuffer buffer(array);
            for (int i=0; i<100000; ++i) buffer.push_back(i);
            buffer.flush();
            for (int i=0; i<100000; ++i) CPPUNIT_ASSERT_EQUAL(i, array[i]);
        }
        {//2B
            openvdb::util::PagedArray<int> array;
            {//local scope of a single thread
                openvdb::util::PagedArray<int>::ValueBuffer buffer(array);
                for (int i=0; i<100000; ++i) buffer.push_back(i);
            }
            for (int i=0; i<100000; ++i) CPPUNIT_ASSERT_EQUAL(i, array[i]);
        }
        {//3A
            openvdb::util::PagedArray<int> array;
            array.resize(100000);
            for (int i=0; i<100000; ++i) array[i] = i;
            for (int i=0; i<100000; ++i) CPPUNIT_ASSERT_EQUAL(i, array[i]);
        }
        {//3B
            using ArrayT = openvdb::util::PagedArray<int>;
            ArrayT array;
            array.resize(100000);
            for (ArrayT::Iterator i=array.begin(); i!=array.end(); ++i) *i = int(i.pos());
            for (int i=0; i<100000; ++i) CPPUNIT_ASSERT_EQUAL(i, array[i]);
        }
    }
}<|MERGE_RESOLUTION|>--- conflicted
+++ resolved
@@ -160,15 +160,6 @@
         CPPUNIT_ASSERT_DOUBLES_EQUAL(2*expected, actual2, tolerance);
     }
     {
-<<<<<<< HEAD
-      openvdb::util::CpuTimer timer;
-      sleep_for(expected);
-      auto t1 = timer.restart();
-      sleep_for(expected);
-      sleep_for(expected);
-      auto t2 = timer.restart();
-      CPPUNIT_ASSERT_DOUBLES_EQUAL(2*t1, t2, tolerance);
-=======
         openvdb::util::CpuTimer timer;
         sleep_for(expected);
         auto t1 = timer.restart();
@@ -176,7 +167,6 @@
         sleep_for(expected);
         auto t2 = timer.restart();
         CPPUNIT_ASSERT_DOUBLES_EQUAL(2*t1, t2, tolerance);
->>>>>>> 49f31c55
     }
 }
 
